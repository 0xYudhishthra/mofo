lockfileVersion: '9.0'

settings:
  autoInstallPeers: true
  excludeLinksFromLockfile: false

importers:

  .:
    devDependencies:
      '@types/node':
        specifier: ^20.0.0
        version: 20.19.17
      eslint:
        specifier: ^8.0.0
        version: 8.57.1
      prettier:
        specifier: ^3.0.0
        version: 3.6.2
      typescript:
        specifier: ^5.0.0
        version: 5.9.2

  packages/app:
    dependencies:
      '@worldcoin/minikit-js':
        specifier: ^1.9.6
<<<<<<< HEAD
        version: 1.9.6(@types/react@18.3.24)(react@18.3.1)(typescript@5.9.2)(viem@2.37.8(typescript@5.9.2)(zod@3.25.67))(zod@3.25.67)
      canvas-confetti:
        specifier: ^1.9.2
        version: 1.9.3
      class-variance-authority:
        specifier: ^0.7.0
        version: 0.7.1
      clsx:
        specifier: ^2.0.0
        version: 2.1.1
=======
        version: 1.9.6(@types/react@18.3.24)(react@18.3.1)(typescript@5.9.2)(viem@2.37.8(typescript@5.9.2))
      '@worldcoin/minikit-react':
        specifier: ^1.9.7
        version: 1.9.7(@types/react@18.3.24)(react@18.3.1)(typescript@5.9.2)(viem@2.37.8(typescript@5.9.2))
>>>>>>> 0ace688a
      framer-motion:
        specifier: ^10.0.0
        version: 10.18.0(react-dom@18.3.1(react@18.3.1))(react@18.3.1)
      lucide-react:
        specifier: ^0.293.0
        version: 0.293.0(react@18.3.1)
      next:
        specifier: ^14.0.0
        version: 14.2.33(react-dom@18.3.1(react@18.3.1))(react@18.3.1)
      react:
        specifier: ^18.0.0
        version: 18.3.1
      react-dom:
        specifier: ^18.0.0
        version: 18.3.1(react@18.3.1)
      tailwindcss:
        specifier: ^3.3.0
        version: 3.4.17
    devDependencies:
      '@types/node':
        specifier: ^20.0.0
        version: 20.19.17
      '@types/react':
        specifier: ^18.0.0
        version: 18.3.24
      '@types/react-dom':
        specifier: ^18.0.0
        version: 18.3.7(@types/react@18.3.24)
      autoprefixer:
        specifier: ^10.4.16
        version: 10.4.21(postcss@8.5.6)
      eslint:
        specifier: ^8.0.0
        version: 8.57.1
      eslint-config-next:
        specifier: ^14.0.0
        version: 14.2.33(eslint@8.57.1)(typescript@5.9.2)
      postcss:
        specifier: ^8.4.32
        version: 8.5.6
      typescript:
        specifier: ^5.0.0
        version: 5.9.2

  packages/landing-page:
    dependencies:
      '@hookform/resolvers':
        specifier: ^3.10.0
        version: 3.10.0(react-hook-form@7.63.0(react@19.1.1))
      '@radix-ui/react-accordion':
        specifier: 1.2.2
        version: 1.2.2(@types/react-dom@19.1.9(@types/react@19.1.14))(@types/react@19.1.14)(react-dom@19.1.1(react@19.1.1))(react@19.1.1)
      '@radix-ui/react-alert-dialog':
        specifier: 1.1.4
        version: 1.1.4(@types/react-dom@19.1.9(@types/react@19.1.14))(@types/react@19.1.14)(react-dom@19.1.1(react@19.1.1))(react@19.1.1)
      '@radix-ui/react-aspect-ratio':
        specifier: 1.1.1
        version: 1.1.1(@types/react-dom@19.1.9(@types/react@19.1.14))(@types/react@19.1.14)(react-dom@19.1.1(react@19.1.1))(react@19.1.1)
      '@radix-ui/react-avatar':
        specifier: 1.1.2
        version: 1.1.2(@types/react-dom@19.1.9(@types/react@19.1.14))(@types/react@19.1.14)(react-dom@19.1.1(react@19.1.1))(react@19.1.1)
      '@radix-ui/react-checkbox':
        specifier: 1.1.3
        version: 1.1.3(@types/react-dom@19.1.9(@types/react@19.1.14))(@types/react@19.1.14)(react-dom@19.1.1(react@19.1.1))(react@19.1.1)
      '@radix-ui/react-collapsible':
        specifier: 1.1.2
        version: 1.1.2(@types/react-dom@19.1.9(@types/react@19.1.14))(@types/react@19.1.14)(react-dom@19.1.1(react@19.1.1))(react@19.1.1)
      '@radix-ui/react-context-menu':
        specifier: 2.2.4
        version: 2.2.4(@types/react-dom@19.1.9(@types/react@19.1.14))(@types/react@19.1.14)(react-dom@19.1.1(react@19.1.1))(react@19.1.1)
      '@radix-ui/react-dialog':
        specifier: 1.1.4
        version: 1.1.4(@types/react-dom@19.1.9(@types/react@19.1.14))(@types/react@19.1.14)(react-dom@19.1.1(react@19.1.1))(react@19.1.1)
      '@radix-ui/react-dropdown-menu':
        specifier: 2.1.4
        version: 2.1.4(@types/react-dom@19.1.9(@types/react@19.1.14))(@types/react@19.1.14)(react-dom@19.1.1(react@19.1.1))(react@19.1.1)
      '@radix-ui/react-hover-card':
        specifier: 1.1.4
        version: 1.1.4(@types/react-dom@19.1.9(@types/react@19.1.14))(@types/react@19.1.14)(react-dom@19.1.1(react@19.1.1))(react@19.1.1)
      '@radix-ui/react-label':
        specifier: 2.1.1
        version: 2.1.1(@types/react-dom@19.1.9(@types/react@19.1.14))(@types/react@19.1.14)(react-dom@19.1.1(react@19.1.1))(react@19.1.1)
      '@radix-ui/react-menubar':
        specifier: 1.1.4
        version: 1.1.4(@types/react-dom@19.1.9(@types/react@19.1.14))(@types/react@19.1.14)(react-dom@19.1.1(react@19.1.1))(react@19.1.1)
      '@radix-ui/react-navigation-menu':
        specifier: 1.2.3
        version: 1.2.3(@types/react-dom@19.1.9(@types/react@19.1.14))(@types/react@19.1.14)(react-dom@19.1.1(react@19.1.1))(react@19.1.1)
      '@radix-ui/react-popover':
        specifier: 1.1.4
        version: 1.1.4(@types/react-dom@19.1.9(@types/react@19.1.14))(@types/react@19.1.14)(react-dom@19.1.1(react@19.1.1))(react@19.1.1)
      '@radix-ui/react-progress':
        specifier: 1.1.1
        version: 1.1.1(@types/react-dom@19.1.9(@types/react@19.1.14))(@types/react@19.1.14)(react-dom@19.1.1(react@19.1.1))(react@19.1.1)
      '@radix-ui/react-radio-group':
        specifier: 1.2.2
        version: 1.2.2(@types/react-dom@19.1.9(@types/react@19.1.14))(@types/react@19.1.14)(react-dom@19.1.1(react@19.1.1))(react@19.1.1)
      '@radix-ui/react-scroll-area':
        specifier: 1.2.2
        version: 1.2.2(@types/react-dom@19.1.9(@types/react@19.1.14))(@types/react@19.1.14)(react-dom@19.1.1(react@19.1.1))(react@19.1.1)
      '@radix-ui/react-select':
        specifier: 2.1.4
        version: 2.1.4(@types/react-dom@19.1.9(@types/react@19.1.14))(@types/react@19.1.14)(react-dom@19.1.1(react@19.1.1))(react@19.1.1)
      '@radix-ui/react-separator':
        specifier: 1.1.1
        version: 1.1.1(@types/react-dom@19.1.9(@types/react@19.1.14))(@types/react@19.1.14)(react-dom@19.1.1(react@19.1.1))(react@19.1.1)
      '@radix-ui/react-slider':
        specifier: 1.2.2
        version: 1.2.2(@types/react-dom@19.1.9(@types/react@19.1.14))(@types/react@19.1.14)(react-dom@19.1.1(react@19.1.1))(react@19.1.1)
      '@radix-ui/react-slot':
        specifier: 1.1.1
        version: 1.1.1(@types/react@19.1.14)(react@19.1.1)
      '@radix-ui/react-switch':
        specifier: 1.1.2
        version: 1.1.2(@types/react-dom@19.1.9(@types/react@19.1.14))(@types/react@19.1.14)(react-dom@19.1.1(react@19.1.1))(react@19.1.1)
      '@radix-ui/react-tabs':
        specifier: latest
        version: 1.1.13(@types/react-dom@19.1.9(@types/react@19.1.14))(@types/react@19.1.14)(react-dom@19.1.1(react@19.1.1))(react@19.1.1)
      '@radix-ui/react-toast':
        specifier: 1.2.4
        version: 1.2.4(@types/react-dom@19.1.9(@types/react@19.1.14))(@types/react@19.1.14)(react-dom@19.1.1(react@19.1.1))(react@19.1.1)
      '@radix-ui/react-toggle':
        specifier: 1.1.1
        version: 1.1.1(@types/react-dom@19.1.9(@types/react@19.1.14))(@types/react@19.1.14)(react-dom@19.1.1(react@19.1.1))(react@19.1.1)
      '@radix-ui/react-toggle-group':
        specifier: 1.1.1
        version: 1.1.1(@types/react-dom@19.1.9(@types/react@19.1.14))(@types/react@19.1.14)(react-dom@19.1.1(react@19.1.1))(react@19.1.1)
      '@radix-ui/react-tooltip':
        specifier: 1.1.6
        version: 1.1.6(@types/react-dom@19.1.9(@types/react@19.1.14))(@types/react@19.1.14)(react-dom@19.1.1(react@19.1.1))(react@19.1.1)
      autoprefixer:
        specifier: ^10.4.20
        version: 10.4.21(postcss@8.5.6)
      class-variance-authority:
        specifier: ^0.7.1
        version: 0.7.1
      clsx:
        specifier: ^2.1.1
        version: 2.1.1
      cmdk:
        specifier: 1.0.4
        version: 1.0.4(@types/react-dom@19.1.9(@types/react@19.1.14))(@types/react@19.1.14)(react-dom@19.1.1(react@19.1.1))(react@19.1.1)
      date-fns:
        specifier: 4.1.0
        version: 4.1.0
      embla-carousel-react:
        specifier: 8.5.1
        version: 8.5.1(react@19.1.1)
      geist:
        specifier: ^1.3.1
        version: 1.5.1(next@15.2.4(react-dom@19.1.1(react@19.1.1))(react@19.1.1))
      input-otp:
        specifier: 1.4.1
        version: 1.4.1(react-dom@19.1.1(react@19.1.1))(react@19.1.1)
      lucide-react:
        specifier: ^0.454.0
        version: 0.454.0(react@19.1.1)
      next:
        specifier: 15.2.4
        version: 15.2.4(react-dom@19.1.1(react@19.1.1))(react@19.1.1)
      next-themes:
        specifier: ^0.4.6
        version: 0.4.6(react-dom@19.1.1(react@19.1.1))(react@19.1.1)
      react:
        specifier: ^19
        version: 19.1.1
      react-day-picker:
        specifier: 9.8.0
        version: 9.8.0(react@19.1.1)
      react-dom:
        specifier: ^19
        version: 19.1.1(react@19.1.1)
      react-hook-form:
        specifier: ^7.60.0
        version: 7.63.0(react@19.1.1)
      react-resizable-panels:
        specifier: ^2.1.7
        version: 2.1.9(react-dom@19.1.1(react@19.1.1))(react@19.1.1)
      recharts:
        specifier: 2.15.4
        version: 2.15.4(react-dom@19.1.1(react@19.1.1))(react@19.1.1)
      sonner:
        specifier: ^1.7.4
        version: 1.7.4(react-dom@19.1.1(react@19.1.1))(react@19.1.1)
      tailwind-merge:
        specifier: ^2.5.5
        version: 2.6.0
      tailwindcss-animate:
        specifier: ^1.0.7
        version: 1.0.7(tailwindcss@4.1.13)
      vaul:
        specifier: ^0.9.9
        version: 0.9.9(@types/react-dom@19.1.9(@types/react@19.1.14))(@types/react@19.1.14)(react-dom@19.1.1(react@19.1.1))(react@19.1.1)
      zod:
        specifier: 3.25.67
        version: 3.25.67
    devDependencies:
      '@tailwindcss/postcss':
        specifier: ^4.1.9
        version: 4.1.13
      '@types/node':
        specifier: ^22
        version: 22.18.6
      '@types/react':
        specifier: ^19
        version: 19.1.14
      '@types/react-dom':
        specifier: ^19
        version: 19.1.9(@types/react@19.1.14)
      eslint:
        specifier: ^9.32.0
        version: 9.36.0(jiti@2.6.0)
      eslint-config-next:
        specifier: ^15.4.5
        version: 15.5.4(eslint@9.36.0(jiti@2.6.0))(typescript@5.9.2)
      eslint-plugin-import:
        specifier: ^2.32.0
        version: 2.32.0(@typescript-eslint/parser@8.44.1(eslint@9.36.0(jiti@2.6.0))(typescript@5.9.2))(eslint-import-resolver-typescript@3.10.1)(eslint@9.36.0(jiti@2.6.0))
      eslint-plugin-jsx-a11y:
        specifier: ^6.10.2
        version: 6.10.2(eslint@9.36.0(jiti@2.6.0))
      eslint-plugin-react:
        specifier: ^7.37.5
        version: 7.37.5(eslint@9.36.0(jiti@2.6.0))
      eslint-plugin-react-hooks:
        specifier: ^5.2.0
        version: 5.2.0(eslint@9.36.0(jiti@2.6.0))
      postcss:
        specifier: ^8.5
        version: 8.5.6
      prettier:
        specifier: ^3.6.2
        version: 3.6.2
      prettier-plugin-tailwindcss:
        specifier: ^0.6.14
        version: 0.6.14(prettier@3.6.2)
      tailwindcss:
        specifier: ^4.1.9
        version: 4.1.13
      tw-animate-css:
        specifier: 1.3.3
        version: 1.3.3
      typescript:
        specifier: ^5
        version: 5.9.2

packages:

  '@adraffy/ens-normalize@1.11.1':
    resolution: {integrity: sha512-nhCBV3quEgesuf7c7KYfperqSS14T8bYuvJ8PcLJp6znkZpFc0AuW4qBtr8eKVyPPe/8RSr7sglCWPU5eaxwKQ==}

  '@alloc/quick-lru@5.2.0':
    resolution: {integrity: sha512-UrcABB+4bUrFABwbluTIBErXwvbsU/V7TZWfmbgJfbkwiBuziS9gxdODUyuiecfdGQ85jglMW6juS3+z5TsKLw==}
    engines: {node: '>=10'}

  '@babel/runtime@7.28.4':
    resolution: {integrity: sha512-Q/N6JNWvIvPnLDvjlE1OUBLPQHH6l3CltCEsHIujp45zQUSSh8K+gHnaEX45yAT1nyngnINhvWtzN+Nb9D8RAQ==}
    engines: {node: '>=6.9.0'}

  '@date-fns/tz@1.2.0':
    resolution: {integrity: sha512-LBrd7MiJZ9McsOgxqWX7AaxrDjcFVjWH/tIKJd7pnR7McaslGYOP1QmmiBXdJH/H/yLCT+rcQ7FaPBUxRGUtrg==}

  '@emnapi/core@1.5.0':
    resolution: {integrity: sha512-sbP8GzB1WDzacS8fgNPpHlp6C9VZe+SJP3F90W9rLemaQj2PzIuTEl1qDOYQf58YIpyjViI24y9aPWCjEzY2cg==}

  '@emnapi/runtime@1.5.0':
    resolution: {integrity: sha512-97/BJ3iXHww3djw6hYIfErCZFee7qCtrneuLa20UXFCOTCfBM2cvQHjWJ2EG0s0MtdNwInarqCTz35i4wWXHsQ==}

  '@emnapi/wasi-threads@1.1.0':
    resolution: {integrity: sha512-WI0DdZ8xFSbgMjR1sFsKABJ/C5OnRrjT06JXbZKexJGrDuPTzZdDYfFlsgcCXCyf+suG5QU2e/y1Wo2V/OapLQ==}

  '@emotion/is-prop-valid@0.8.8':
    resolution: {integrity: sha512-u5WtneEAr5IDG2Wv65yhunPSMLIpuKsbuOktRojfrEiEvRyC85LgPMZI63cr7NUqT8ZIGdSVg8ZKGxIug4lXcA==}

  '@emotion/memoize@0.7.4':
    resolution: {integrity: sha512-Ja/Vfqe3HpuzRsG1oBtWTHk2PGZ7GR+2Vz5iYGelAw8dx32K0y7PjVuxK6z1nMpZOqAFsRUPCkK1YjJ56qJlgw==}

  '@eslint-community/eslint-utils@4.9.0':
    resolution: {integrity: sha512-ayVFHdtZ+hsq1t2Dy24wCmGXGe4q9Gu3smhLYALJrr473ZH27MsnSL+LKUlimp4BWJqMDMLmPpx/Q9R3OAlL4g==}
    engines: {node: ^12.22.0 || ^14.17.0 || >=16.0.0}
    peerDependencies:
      eslint: ^6.0.0 || ^7.0.0 || >=8.0.0

  '@eslint-community/regexpp@4.12.1':
    resolution: {integrity: sha512-CCZCDJuduB9OUkFkY2IgppNZMi2lBQgD2qzwXkEia16cge2pijY/aXi96CJMquDMn3nJdlPV1A5KrJEXwfLNzQ==}
    engines: {node: ^12.0.0 || ^14.0.0 || >=16.0.0}

  '@eslint/config-array@0.21.0':
    resolution: {integrity: sha512-ENIdc4iLu0d93HeYirvKmrzshzofPw6VkZRKQGe9Nv46ZnWUzcF1xV01dcvEg/1wXUR61OmmlSfyeyO7EvjLxQ==}
    engines: {node: ^18.18.0 || ^20.9.0 || >=21.1.0}

  '@eslint/config-helpers@0.3.1':
    resolution: {integrity: sha512-xR93k9WhrDYpXHORXpxVL5oHj3Era7wo6k/Wd8/IsQNnZUTzkGS29lyn3nAT05v6ltUuTFVCCYDEGfy2Or/sPA==}
    engines: {node: ^18.18.0 || ^20.9.0 || >=21.1.0}

  '@eslint/core@0.15.2':
    resolution: {integrity: sha512-78Md3/Rrxh83gCxoUc0EiciuOHsIITzLy53m3d9UyiW8y9Dj2D29FeETqyKA+BRK76tnTp6RXWb3pCay8Oyomg==}
    engines: {node: ^18.18.0 || ^20.9.0 || >=21.1.0}

  '@eslint/eslintrc@2.1.4':
    resolution: {integrity: sha512-269Z39MS6wVJtsoUl10L60WdkhJVdPG24Q4eZTH3nnF6lpvSShEK3wQjDX9JRWAUPvPh7COouPpU9IrqaZFvtQ==}
    engines: {node: ^12.22.0 || ^14.17.0 || >=16.0.0}

  '@eslint/eslintrc@3.3.1':
    resolution: {integrity: sha512-gtF186CXhIl1p4pJNGZw8Yc6RlshoePRvE0X91oPGb3vZ8pM3qOS9W9NGPat9LziaBV7XrJWGylNQXkGcnM3IQ==}
    engines: {node: ^18.18.0 || ^20.9.0 || >=21.1.0}

  '@eslint/js@8.57.1':
    resolution: {integrity: sha512-d9zaMRSTIKDLhctzH12MtXvJKSSUhaHcjV+2Z+GK+EEY7XKpP5yR4x+N3TAcHTcu963nIr+TMcCb4DBCYX1z6Q==}
    engines: {node: ^12.22.0 || ^14.17.0 || >=16.0.0}

  '@eslint/js@9.36.0':
    resolution: {integrity: sha512-uhCbYtYynH30iZErszX78U+nR3pJU3RHGQ57NXy5QupD4SBVwDeU8TNBy+MjMngc1UyIW9noKqsRqfjQTBU2dw==}
    engines: {node: ^18.18.0 || ^20.9.0 || >=21.1.0}

  '@eslint/object-schema@2.1.6':
    resolution: {integrity: sha512-RBMg5FRL0I0gs51M/guSAj5/e14VQ4tpZnQNWwuDT66P14I43ItmPfIZRhO9fUVIPOAQXU47atlywZ/czoqFPA==}
    engines: {node: ^18.18.0 || ^20.9.0 || >=21.1.0}

  '@eslint/plugin-kit@0.3.5':
    resolution: {integrity: sha512-Z5kJ+wU3oA7MMIqVR9tyZRtjYPr4OC004Q4Rw7pgOKUOKkJfZ3O24nz3WYfGRpMDNmcOi3TwQOmgm7B7Tpii0w==}
    engines: {node: ^18.18.0 || ^20.9.0 || >=21.1.0}

  '@floating-ui/core@1.7.3':
    resolution: {integrity: sha512-sGnvb5dmrJaKEZ+LDIpguvdX3bDlEllmv4/ClQ9awcmCZrlx5jQyyMWFM5kBI+EyNOCDDiKk8il0zeuX3Zlg/w==}

  '@floating-ui/dom@1.7.4':
    resolution: {integrity: sha512-OOchDgh4F2CchOX94cRVqhvy7b3AFb+/rQXyswmzmGakRfkMgoWVjfnLWkRirfLEfuD4ysVW16eXzwt3jHIzKA==}

  '@floating-ui/react-dom@2.1.6':
    resolution: {integrity: sha512-4JX6rEatQEvlmgU80wZyq9RT96HZJa88q8hp0pBd+LrczeDI4o6uA2M+uvxngVHo4Ihr8uibXxH6+70zhAFrVw==}
    peerDependencies:
      react: '>=16.8.0'
      react-dom: '>=16.8.0'

  '@floating-ui/utils@0.2.10':
    resolution: {integrity: sha512-aGTxbpbg8/b5JfU1HXSrbH3wXZuLPJcNEcZQFMxLs3oSzgtVu6nFPkbbGGUvBcUjKV2YyB9Wxxabo+HEH9tcRQ==}

  '@hookform/resolvers@3.10.0':
    resolution: {integrity: sha512-79Dv+3mDF7i+2ajj7SkypSKHhl1cbln1OGavqrsF7p6mbUv11xpqpacPsGDCTRvCSjEEIez2ef1NveSVL3b0Ag==}
    peerDependencies:
      react-hook-form: ^7.0.0

  '@humanfs/core@0.19.1':
    resolution: {integrity: sha512-5DyQ4+1JEUzejeK1JGICcideyfUbGixgS9jNgex5nqkW+cY7WZhxBigmieN5Qnw9ZosSNVC9KQKyb+GUaGyKUA==}
    engines: {node: '>=18.18.0'}

  '@humanfs/node@0.16.7':
    resolution: {integrity: sha512-/zUx+yOsIrG4Y43Eh2peDeKCxlRt/gET6aHfaKpuq267qXdYDFViVHfMaLyygZOnl0kGWxFIgsBy8QFuTLUXEQ==}
    engines: {node: '>=18.18.0'}

  '@humanwhocodes/config-array@0.13.0':
    resolution: {integrity: sha512-DZLEEqFWQFiyK6h5YIeynKx7JlvCYWL0cImfSRXZ9l4Sg2efkFGTuFf6vzXjK1cq6IYkU+Eg/JizXw+TD2vRNw==}
    engines: {node: '>=10.10.0'}
    deprecated: Use @eslint/config-array instead

  '@humanwhocodes/module-importer@1.0.1':
    resolution: {integrity: sha512-bxveV4V8v5Yb4ncFTT3rPSgZBOpCkjfK0y4oVVVJwIuDVBRMDXrPyXRL988i5ap9m9bnyEEjWfm5WkBmtffLfA==}
    engines: {node: '>=12.22'}

  '@humanwhocodes/object-schema@2.0.3':
    resolution: {integrity: sha512-93zYdMES/c1D69yZiKDBj0V24vqNzB/koF26KPaagAfd3P/4gUlh3Dys5ogAK+Exi9QyzlD8x/08Zt7wIKcDcA==}
    deprecated: Use @eslint/object-schema instead

  '@humanwhocodes/retry@0.4.3':
    resolution: {integrity: sha512-bV0Tgo9K4hfPCek+aMAn81RppFKv2ySDQeMoSZuvTASywNTnVJCArCZE2FWqpvIatKu7VMRLWlR1EazvVhDyhQ==}
    engines: {node: '>=18.18'}

  '@img/sharp-darwin-arm64@0.33.5':
    resolution: {integrity: sha512-UT4p+iz/2H4twwAoLCqfA9UH5pI6DggwKEGuaPy7nCVQ8ZsiY5PIcrRvD1DzuY3qYL07NtIQcWnBSY/heikIFQ==}
    engines: {node: ^18.17.0 || ^20.3.0 || >=21.0.0}
    cpu: [arm64]
    os: [darwin]

  '@img/sharp-darwin-x64@0.33.5':
    resolution: {integrity: sha512-fyHac4jIc1ANYGRDxtiqelIbdWkIuQaI84Mv45KvGRRxSAa7o7d1ZKAOBaYbnepLC1WqxfpimdeWfvqqSGwR2Q==}
    engines: {node: ^18.17.0 || ^20.3.0 || >=21.0.0}
    cpu: [x64]
    os: [darwin]

  '@img/sharp-libvips-darwin-arm64@1.0.4':
    resolution: {integrity: sha512-XblONe153h0O2zuFfTAbQYAX2JhYmDHeWikp1LM9Hul9gVPjFY427k6dFEcOL72O01QxQsWi761svJ/ev9xEDg==}
    cpu: [arm64]
    os: [darwin]

  '@img/sharp-libvips-darwin-x64@1.0.4':
    resolution: {integrity: sha512-xnGR8YuZYfJGmWPvmlunFaWJsb9T/AO2ykoP3Fz/0X5XV2aoYBPkX6xqCQvUTKKiLddarLaxpzNe+b1hjeWHAQ==}
    cpu: [x64]
    os: [darwin]

  '@img/sharp-libvips-linux-arm64@1.0.4':
    resolution: {integrity: sha512-9B+taZ8DlyyqzZQnoeIvDVR/2F4EbMepXMc/NdVbkzsJbzkUjhXv/70GQJ7tdLA4YJgNP25zukcxpX2/SueNrA==}
    cpu: [arm64]
    os: [linux]

  '@img/sharp-libvips-linux-arm@1.0.5':
    resolution: {integrity: sha512-gvcC4ACAOPRNATg/ov8/MnbxFDJqf/pDePbBnuBDcjsI8PssmjoKMAz4LtLaVi+OnSb5FK/yIOamqDwGmXW32g==}
    cpu: [arm]
    os: [linux]

  '@img/sharp-libvips-linux-s390x@1.0.4':
    resolution: {integrity: sha512-u7Wz6ntiSSgGSGcjZ55im6uvTrOxSIS8/dgoVMoiGE9I6JAfU50yH5BoDlYA1tcuGS7g/QNtetJnxA6QEsCVTA==}
    cpu: [s390x]
    os: [linux]

  '@img/sharp-libvips-linux-x64@1.0.4':
    resolution: {integrity: sha512-MmWmQ3iPFZr0Iev+BAgVMb3ZyC4KeFc3jFxnNbEPas60e1cIfevbtuyf9nDGIzOaW9PdnDciJm+wFFaTlj5xYw==}
    cpu: [x64]
    os: [linux]

  '@img/sharp-libvips-linuxmusl-arm64@1.0.4':
    resolution: {integrity: sha512-9Ti+BbTYDcsbp4wfYib8Ctm1ilkugkA/uscUn6UXK1ldpC1JjiXbLfFZtRlBhjPZ5o1NCLiDbg8fhUPKStHoTA==}
    cpu: [arm64]
    os: [linux]

  '@img/sharp-libvips-linuxmusl-x64@1.0.4':
    resolution: {integrity: sha512-viYN1KX9m+/hGkJtvYYp+CCLgnJXwiQB39damAO7WMdKWlIhmYTfHjwSbQeUK/20vY154mwezd9HflVFM1wVSw==}
    cpu: [x64]
    os: [linux]

  '@img/sharp-linux-arm64@0.33.5':
    resolution: {integrity: sha512-JMVv+AMRyGOHtO1RFBiJy/MBsgz0x4AWrT6QoEVVTyh1E39TrCUpTRI7mx9VksGX4awWASxqCYLCV4wBZHAYxA==}
    engines: {node: ^18.17.0 || ^20.3.0 || >=21.0.0}
    cpu: [arm64]
    os: [linux]

  '@img/sharp-linux-arm@0.33.5':
    resolution: {integrity: sha512-JTS1eldqZbJxjvKaAkxhZmBqPRGmxgu+qFKSInv8moZ2AmT5Yib3EQ1c6gp493HvrvV8QgdOXdyaIBrhvFhBMQ==}
    engines: {node: ^18.17.0 || ^20.3.0 || >=21.0.0}
    cpu: [arm]
    os: [linux]

  '@img/sharp-linux-s390x@0.33.5':
    resolution: {integrity: sha512-y/5PCd+mP4CA/sPDKl2961b+C9d+vPAveS33s6Z3zfASk2j5upL6fXVPZi7ztePZ5CuH+1kW8JtvxgbuXHRa4Q==}
    engines: {node: ^18.17.0 || ^20.3.0 || >=21.0.0}
    cpu: [s390x]
    os: [linux]

  '@img/sharp-linux-x64@0.33.5':
    resolution: {integrity: sha512-opC+Ok5pRNAzuvq1AG0ar+1owsu842/Ab+4qvU879ippJBHvyY5n2mxF1izXqkPYlGuP/M556uh53jRLJmzTWA==}
    engines: {node: ^18.17.0 || ^20.3.0 || >=21.0.0}
    cpu: [x64]
    os: [linux]

  '@img/sharp-linuxmusl-arm64@0.33.5':
    resolution: {integrity: sha512-XrHMZwGQGvJg2V/oRSUfSAfjfPxO+4DkiRh6p2AFjLQztWUuY/o8Mq0eMQVIY7HJ1CDQUJlxGGZRw1a5bqmd1g==}
    engines: {node: ^18.17.0 || ^20.3.0 || >=21.0.0}
    cpu: [arm64]
    os: [linux]

  '@img/sharp-linuxmusl-x64@0.33.5':
    resolution: {integrity: sha512-WT+d/cgqKkkKySYmqoZ8y3pxx7lx9vVejxW/W4DOFMYVSkErR+w7mf2u8m/y4+xHe7yY9DAXQMWQhpnMuFfScw==}
    engines: {node: ^18.17.0 || ^20.3.0 || >=21.0.0}
    cpu: [x64]
    os: [linux]

  '@img/sharp-wasm32@0.33.5':
    resolution: {integrity: sha512-ykUW4LVGaMcU9lu9thv85CbRMAwfeadCJHRsg2GmeRa/cJxsVY9Rbd57JcMxBkKHag5U/x7TSBpScF4U8ElVzg==}
    engines: {node: ^18.17.0 || ^20.3.0 || >=21.0.0}
    cpu: [wasm32]

  '@img/sharp-win32-ia32@0.33.5':
    resolution: {integrity: sha512-T36PblLaTwuVJ/zw/LaH0PdZkRz5rd3SmMHX8GSmR7vtNSP5Z6bQkExdSK7xGWyxLw4sUknBuugTelgw2faBbQ==}
    engines: {node: ^18.17.0 || ^20.3.0 || >=21.0.0}
    cpu: [ia32]
    os: [win32]

  '@img/sharp-win32-x64@0.33.5':
    resolution: {integrity: sha512-MpY/o8/8kj+EcnxwvrP4aTJSWw/aZ7JIGR4aBeZkZw5B7/Jn+tY9/VNwtcoGmdT7GfggGIU4kygOMSbYnOrAbg==}
    engines: {node: ^18.17.0 || ^20.3.0 || >=21.0.0}
    cpu: [x64]
    os: [win32]

  '@isaacs/cliui@8.0.2':
    resolution: {integrity: sha512-O8jcjabXaleOG9DQ0+ARXWZBTfnP4WNAqzuiJK7ll44AmxGKv/J2M4TPjxjY3znBCfvBXFzucm1twdyFybFqEA==}
    engines: {node: '>=12'}

  '@isaacs/fs-minipass@4.0.1':
    resolution: {integrity: sha512-wgm9Ehl2jpeqP3zw/7mo3kRHFp5MEDhqAdwy1fTGkHAwnkGOVsgpvQhL8B5n1qlb01jV3n/bI0ZfZp5lWA1k4w==}
    engines: {node: '>=18.0.0'}

  '@jridgewell/gen-mapping@0.3.13':
    resolution: {integrity: sha512-2kkt/7niJ6MgEPxF0bYdQ6etZaA+fQvDcLKckhy1yIQOzaoKjBBjSj63/aLVjYE3qhRt5dvM+uUyfCg6UKCBbA==}

  '@jridgewell/remapping@2.3.5':
    resolution: {integrity: sha512-LI9u/+laYG4Ds1TDKSJW2YPrIlcVYOwi2fUC6xB43lueCjgxV4lffOCZCtYFiH6TNOX+tQKXx97T4IKHbhyHEQ==}

  '@jridgewell/resolve-uri@3.1.2':
    resolution: {integrity: sha512-bRISgCIjP20/tbWSPWMEi54QVPRZExkuD9lJL+UIxUKtwVJA8wW1Trb1jMs1RFXo1CBTNZ/5hpC9QvmKWdopKw==}
    engines: {node: '>=6.0.0'}

  '@jridgewell/sourcemap-codec@1.5.5':
    resolution: {integrity: sha512-cYQ9310grqxueWbl+WuIUIaiUaDcj7WOq5fVhEljNVgRfOUhY9fy2zTvfoqWsnebh8Sl70VScFbICvJnLKB0Og==}

  '@jridgewell/trace-mapping@0.3.31':
    resolution: {integrity: sha512-zzNR+SdQSDJzc8joaeP8QQoCQr8NuYx2dIIytl1QeBEZHJ9uW6hebsrYgbz8hJwUQao3TWCMtmfV8Nu1twOLAw==}

  '@napi-rs/wasm-runtime@0.2.12':
    resolution: {integrity: sha512-ZVWUcfwY4E/yPitQJl481FjFo3K22D6qF0DuFH6Y/nbnE11GY5uguDxZMGXPQ8WQ0128MXQD7TnfHyK4oWoIJQ==}

  '@next/env@14.2.33':
    resolution: {integrity: sha512-CgVHNZ1fRIlxkLhIX22flAZI/HmpDaZ8vwyJ/B0SDPTBuLZ1PJ+DWMjCHhqnExfmSQzA/PbZi8OAc7PAq2w9IA==}

  '@next/env@15.2.4':
    resolution: {integrity: sha512-+SFtMgoiYP3WoSswuNmxJOCwi06TdWE733D+WPjpXIe4LXGULwEaofiiAy6kbS0+XjM5xF5n3lKuBwN2SnqD9g==}

  '@next/eslint-plugin-next@14.2.33':
    resolution: {integrity: sha512-DQTJFSvlB+9JilwqMKJ3VPByBNGxAGFTfJ7BuFj25cVcbBy7jm88KfUN+dngM4D3+UxZ8ER2ft+WH9JccMvxyg==}

  '@next/eslint-plugin-next@15.5.4':
    resolution: {integrity: sha512-SR1vhXNNg16T4zffhJ4TS7Xn7eq4NfKfcOsRwea7RIAHrjRpI9ALYbamqIJqkAhowLlERffiwk0FMvTLNdnVtw==}

  '@next/swc-darwin-arm64@14.2.33':
    resolution: {integrity: sha512-HqYnb6pxlsshoSTubdXKu15g3iivcbsMXg4bYpjL2iS/V6aQot+iyF4BUc2qA/J/n55YtvE4PHMKWBKGCF/+wA==}
    engines: {node: '>= 10'}
    cpu: [arm64]
    os: [darwin]

  '@next/swc-darwin-arm64@15.2.4':
    resolution: {integrity: sha512-1AnMfs655ipJEDC/FHkSr0r3lXBgpqKo4K1kiwfUf3iE68rDFXZ1TtHdMvf7D0hMItgDZ7Vuq3JgNMbt/+3bYw==}
    engines: {node: '>= 10'}
    cpu: [arm64]
    os: [darwin]

  '@next/swc-darwin-x64@14.2.33':
    resolution: {integrity: sha512-8HGBeAE5rX3jzKvF593XTTFg3gxeU4f+UWnswa6JPhzaR6+zblO5+fjltJWIZc4aUalqTclvN2QtTC37LxvZAA==}
    engines: {node: '>= 10'}
    cpu: [x64]
    os: [darwin]

  '@next/swc-darwin-x64@15.2.4':
    resolution: {integrity: sha512-3qK2zb5EwCwxnO2HeO+TRqCubeI/NgCe+kL5dTJlPldV/uwCnUgC7VbEzgmxbfrkbjehL4H9BPztWOEtsoMwew==}
    engines: {node: '>= 10'}
    cpu: [x64]
    os: [darwin]

  '@next/swc-linux-arm64-gnu@14.2.33':
    resolution: {integrity: sha512-JXMBka6lNNmqbkvcTtaX8Gu5by9547bukHQvPoLe9VRBx1gHwzf5tdt4AaezW85HAB3pikcvyqBToRTDA4DeLw==}
    engines: {node: '>= 10'}
    cpu: [arm64]
    os: [linux]

  '@next/swc-linux-arm64-gnu@15.2.4':
    resolution: {integrity: sha512-HFN6GKUcrTWvem8AZN7tT95zPb0GUGv9v0d0iyuTb303vbXkkbHDp/DxufB04jNVD+IN9yHy7y/6Mqq0h0YVaQ==}
    engines: {node: '>= 10'}
    cpu: [arm64]
    os: [linux]

  '@next/swc-linux-arm64-musl@14.2.33':
    resolution: {integrity: sha512-Bm+QulsAItD/x6Ih8wGIMfRJy4G73tu1HJsrccPW6AfqdZd0Sfm5Imhgkgq2+kly065rYMnCOxTBvmvFY1BKfg==}
    engines: {node: '>= 10'}
    cpu: [arm64]
    os: [linux]

  '@next/swc-linux-arm64-musl@15.2.4':
    resolution: {integrity: sha512-Oioa0SORWLwi35/kVB8aCk5Uq+5/ZIumMK1kJV+jSdazFm2NzPDztsefzdmzzpx5oGCJ6FkUC7vkaUseNTStNA==}
    engines: {node: '>= 10'}
    cpu: [arm64]
    os: [linux]

  '@next/swc-linux-x64-gnu@14.2.33':
    resolution: {integrity: sha512-FnFn+ZBgsVMbGDsTqo8zsnRzydvsGV8vfiWwUo1LD8FTmPTdV+otGSWKc4LJec0oSexFnCYVO4hX8P8qQKaSlg==}
    engines: {node: '>= 10'}
    cpu: [x64]
    os: [linux]

  '@next/swc-linux-x64-gnu@15.2.4':
    resolution: {integrity: sha512-yb5WTRaHdkgOqFOZiu6rHV1fAEK0flVpaIN2HB6kxHVSy/dIajWbThS7qON3W9/SNOH2JWkVCyulgGYekMePuw==}
    engines: {node: '>= 10'}
    cpu: [x64]
    os: [linux]

  '@next/swc-linux-x64-musl@14.2.33':
    resolution: {integrity: sha512-345tsIWMzoXaQndUTDv1qypDRiebFxGYx9pYkhwY4hBRaOLt8UGfiWKr9FSSHs25dFIf8ZqIFaPdy5MljdoawA==}
    engines: {node: '>= 10'}
    cpu: [x64]
    os: [linux]

  '@next/swc-linux-x64-musl@15.2.4':
    resolution: {integrity: sha512-Dcdv/ix6srhkM25fgXiyOieFUkz+fOYkHlydWCtB0xMST6X9XYI3yPDKBZt1xuhOytONsIFJFB08xXYsxUwJLw==}
    engines: {node: '>= 10'}
    cpu: [x64]
    os: [linux]

  '@next/swc-win32-arm64-msvc@14.2.33':
    resolution: {integrity: sha512-nscpt0G6UCTkrT2ppnJnFsYbPDQwmum4GNXYTeoTIdsmMydSKFz9Iny2jpaRupTb+Wl298+Rh82WKzt9LCcqSQ==}
    engines: {node: '>= 10'}
    cpu: [arm64]
    os: [win32]

  '@next/swc-win32-arm64-msvc@15.2.4':
    resolution: {integrity: sha512-dW0i7eukvDxtIhCYkMrZNQfNicPDExt2jPb9AZPpL7cfyUo7QSNl1DjsHjmmKp6qNAqUESyT8YFl/Aw91cNJJg==}
    engines: {node: '>= 10'}
    cpu: [arm64]
    os: [win32]

  '@next/swc-win32-ia32-msvc@14.2.33':
    resolution: {integrity: sha512-pc9LpGNKhJ0dXQhZ5QMmYxtARwwmWLpeocFmVG5Z0DzWq5Uf0izcI8tLc+qOpqxO1PWqZ5A7J1blrUIKrIFc7Q==}
    engines: {node: '>= 10'}
    cpu: [ia32]
    os: [win32]

  '@next/swc-win32-x64-msvc@14.2.33':
    resolution: {integrity: sha512-nOjfZMy8B94MdisuzZo9/57xuFVLHJaDj5e/xrduJp9CV2/HrfxTRH2fbyLe+K9QT41WBLUd4iXX3R7jBp0EUg==}
    engines: {node: '>= 10'}
    cpu: [x64]
    os: [win32]

  '@next/swc-win32-x64-msvc@15.2.4':
    resolution: {integrity: sha512-SbnWkJmkS7Xl3kre8SdMF6F/XDh1DTFEhp0jRTj/uB8iPKoU2bb2NDfcu+iifv1+mxQEd1g2vvSxcZbXSKyWiQ==}
    engines: {node: '>= 10'}
    cpu: [x64]
    os: [win32]

  '@noble/ciphers@1.3.0':
    resolution: {integrity: sha512-2I0gnIVPtfnMw9ee9h1dJG7tp81+8Ob3OJb3Mv37rx5L40/b0i7djjCVvGOVqc9AEIQyvyu1i6ypKdFw8R8gQw==}
    engines: {node: ^14.21.3 || >=16}

  '@noble/curves@1.9.1':
    resolution: {integrity: sha512-k11yZxZg+t+gWvBbIswW0yoJlu8cHOC7dhunwOzoWH/mXGBiYyR4YY6hAEK/3EUs4UpB8la1RfdRpeGsFHkWsA==}
    engines: {node: ^14.21.3 || >=16}

  '@noble/curves@1.9.7':
    resolution: {integrity: sha512-gbKGcRUYIjA3/zCCNaWDciTMFI0dCkvou3TL8Zmy5Nc7sJ47a0jtOeZoTaMxkuqRo9cRhjOdZJXegxYE5FN/xw==}
    engines: {node: ^14.21.3 || >=16}

  '@noble/hashes@1.8.0':
    resolution: {integrity: sha512-jCs9ldd7NwzpgXDIf6P3+NrHh9/sD6CQdxHyjQI+h/6rDNo88ypBxxz45UDuZHz9r3tNz7N/VInSVoVdtXEI4A==}
    engines: {node: ^14.21.3 || >=16}

  '@nodelib/fs.scandir@2.1.5':
    resolution: {integrity: sha512-vq24Bq3ym5HEQm2NKCr3yXDwjc7vTsEThRDnkp2DK9p1uqLR+DHurm/NOTo0KG7HYHU7eppKZj3MyqYuMBf62g==}
    engines: {node: '>= 8'}

  '@nodelib/fs.stat@2.0.5':
    resolution: {integrity: sha512-RkhPPp2zrqDAQA/2jNhnztcPAlv64XdhIp7a7454A5ovI7Bukxgt7MX7udwAu3zg1DcpPU0rz3VV1SeaqvY4+A==}
    engines: {node: '>= 8'}

  '@nodelib/fs.walk@1.2.8':
    resolution: {integrity: sha512-oGB+UxlgWcgQkgwo8GcEGwemoTFt3FIO9ababBmaGwXIoBKZ+GTy0pP185beGg7Llih/NSHSV2XAs1lnznocSg==}
    engines: {node: '>= 8'}

  '@nolyfill/is-core-module@1.0.39':
    resolution: {integrity: sha512-nn5ozdjYQpUCZlWGuxcJY/KpxkWQs4DcbMCmKojjyrYDEAGy4Ce19NN4v5MduafTwJlbKc99UA8YhSVqq9yPZA==}
    engines: {node: '>=12.4.0'}

  '@pkgjs/parseargs@0.11.0':
    resolution: {integrity: sha512-+1VkjdD0QBLPodGrJUeqarH8VAIvQODIbwh9XpP5Syisf7YoQgsJKPNFoqqLQlu+VQ/tVSshMR6loPMn8U+dPg==}
    engines: {node: '>=14'}

  '@radix-ui/number@1.1.0':
    resolution: {integrity: sha512-V3gRzhVNU1ldS5XhAPTom1fOIo4ccrjjJgmE+LI2h/WaFpHmx0MQApT+KZHnx8abG6Avtfcz4WoEciMnpFT3HQ==}

  '@radix-ui/primitive@1.1.1':
    resolution: {integrity: sha512-SJ31y+Q/zAyShtXJc8x83i9TYdbAfHZ++tUZnvjJJqFjzsdUnKsxPL6IEtBlxKkU7yzer//GQtZSV4GbldL3YA==}

  '@radix-ui/primitive@1.1.3':
    resolution: {integrity: sha512-JTF99U/6XIjCBo0wqkU5sK10glYe27MRRsfwoiq5zzOEZLHU3A3KCMa5X/azekYRCJ0HlwI0crAXS/5dEHTzDg==}

  '@radix-ui/react-accordion@1.2.2':
    resolution: {integrity: sha512-b1oh54x4DMCdGsB4/7ahiSrViXxaBwRPotiZNnYXjLha9vfuURSAZErki6qjDoSIV0eXx5v57XnTGVtGwnfp2g==}
    peerDependencies:
      '@types/react': '*'
      '@types/react-dom': '*'
      react: ^16.8 || ^17.0 || ^18.0 || ^19.0 || ^19.0.0-rc
      react-dom: ^16.8 || ^17.0 || ^18.0 || ^19.0 || ^19.0.0-rc
    peerDependenciesMeta:
      '@types/react':
        optional: true
      '@types/react-dom':
        optional: true

  '@radix-ui/react-alert-dialog@1.1.4':
    resolution: {integrity: sha512-A6Kh23qZDLy3PSU4bh2UJZznOrUdHImIXqF8YtUa6CN73f8EOO9XlXSCd9IHyPvIquTaa/kwaSWzZTtUvgXVGw==}
    peerDependencies:
      '@types/react': '*'
      '@types/react-dom': '*'
      react: ^16.8 || ^17.0 || ^18.0 || ^19.0 || ^19.0.0-rc
      react-dom: ^16.8 || ^17.0 || ^18.0 || ^19.0 || ^19.0.0-rc
    peerDependenciesMeta:
      '@types/react':
        optional: true
      '@types/react-dom':
        optional: true

  '@radix-ui/react-arrow@1.1.1':
    resolution: {integrity: sha512-NaVpZfmv8SKeZbn4ijN2V3jlHA9ngBG16VnIIm22nUR0Yk8KUALyBxT3KYEUnNuch9sTE8UTsS3whzBgKOL30w==}
    peerDependencies:
      '@types/react': '*'
      '@types/react-dom': '*'
      react: ^16.8 || ^17.0 || ^18.0 || ^19.0 || ^19.0.0-rc
      react-dom: ^16.8 || ^17.0 || ^18.0 || ^19.0 || ^19.0.0-rc
    peerDependenciesMeta:
      '@types/react':
        optional: true
      '@types/react-dom':
        optional: true

  '@radix-ui/react-aspect-ratio@1.1.1':
    resolution: {integrity: sha512-kNU4FIpcFMBLkOUcgeIteH06/8JLBcYY6Le1iKenDGCYNYFX3TQqCZjzkOsz37h7r94/99GTb7YhEr98ZBJibw==}
    peerDependencies:
      '@types/react': '*'
      '@types/react-dom': '*'
      react: ^16.8 || ^17.0 || ^18.0 || ^19.0 || ^19.0.0-rc
      react-dom: ^16.8 || ^17.0 || ^18.0 || ^19.0 || ^19.0.0-rc
    peerDependenciesMeta:
      '@types/react':
        optional: true
      '@types/react-dom':
        optional: true

<<<<<<< HEAD
  '@radix-ui/react-avatar@1.1.2':
    resolution: {integrity: sha512-GaC7bXQZ5VgZvVvsJ5mu/AEbjYLnhhkoidOboC50Z6FFlLA03wG2ianUoH+zgDQ31/9gCF59bE4+2bBgTyMiig==}
    peerDependencies:
      '@types/react': '*'
      '@types/react-dom': '*'
      react: ^16.8 || ^17.0 || ^18.0 || ^19.0 || ^19.0.0-rc
      react-dom: ^16.8 || ^17.0 || ^18.0 || ^19.0 || ^19.0.0-rc
    peerDependenciesMeta:
      '@types/react':
        optional: true
      '@types/react-dom':
        optional: true

  '@radix-ui/react-checkbox@1.1.3':
    resolution: {integrity: sha512-HD7/ocp8f1B3e6OHygH0n7ZKjONkhciy1Nh0yuBgObqThc3oyx+vuMfFHKAknXRHHWVE9XvXStxJFyjUmB8PIw==}
    peerDependencies:
      '@types/react': '*'
      '@types/react-dom': '*'
      react: ^16.8 || ^17.0 || ^18.0 || ^19.0 || ^19.0.0-rc
      react-dom: ^16.8 || ^17.0 || ^18.0 || ^19.0 || ^19.0.0-rc
    peerDependenciesMeta:
      '@types/react':
        optional: true
      '@types/react-dom':
        optional: true

  '@radix-ui/react-collapsible@1.1.2':
    resolution: {integrity: sha512-PliMB63vxz7vggcyq0IxNYk8vGDrLXVWw4+W4B8YnwI1s18x7YZYqlG9PLX7XxAJUi0g2DxP4XKJMFHh/iVh9A==}
    peerDependencies:
      '@types/react': '*'
      '@types/react-dom': '*'
      react: ^16.8 || ^17.0 || ^18.0 || ^19.0 || ^19.0.0-rc
      react-dom: ^16.8 || ^17.0 || ^18.0 || ^19.0 || ^19.0.0-rc
    peerDependenciesMeta:
      '@types/react':
        optional: true
      '@types/react-dom':
        optional: true

  '@radix-ui/react-collection@1.1.1':
    resolution: {integrity: sha512-LwT3pSho9Dljg+wY2KN2mrrh6y3qELfftINERIzBUO9e0N+t0oMTyn3k9iv+ZqgrwGkRnLpNJrsMv9BZlt2yuA==}
    peerDependencies:
      '@types/react': '*'
      '@types/react-dom': '*'
      react: ^16.8 || ^17.0 || ^18.0 || ^19.0 || ^19.0.0-rc
      react-dom: ^16.8 || ^17.0 || ^18.0 || ^19.0 || ^19.0.0-rc
    peerDependenciesMeta:
      '@types/react':
        optional: true
      '@types/react-dom':
        optional: true

  '@radix-ui/react-collection@1.1.7':
    resolution: {integrity: sha512-Fh9rGN0MoI4ZFUNyfFVNU4y9LUz93u9/0K+yLgA2bwRojxM8JU1DyvvMBabnZPBgMWREAJvU2jjVzq+LrFUglw==}
    peerDependencies:
      '@types/react': '*'
      '@types/react-dom': '*'
      react: ^16.8 || ^17.0 || ^18.0 || ^19.0 || ^19.0.0-rc
      react-dom: ^16.8 || ^17.0 || ^18.0 || ^19.0 || ^19.0.0-rc
    peerDependenciesMeta:
      '@types/react':
        optional: true
      '@types/react-dom':
        optional: true

  '@radix-ui/react-compose-refs@1.1.1':
    resolution: {integrity: sha512-Y9VzoRDSJtgFMUCoiZBDVo084VQ5hfpXxVE+NgkdNsjiDBByiImMZKKhxMwCbdHvhlENG6a833CbFkOQvTricw==}
    peerDependencies:
      '@types/react': '*'
      react: ^16.8 || ^17.0 || ^18.0 || ^19.0 || ^19.0.0-rc
    peerDependenciesMeta:
      '@types/react':
        optional: true
=======
  '@tybys/wasm-util@0.10.1':
    resolution: {integrity: sha512-9tTaPJLSiejZKx+Bmog4uSubteqTvFrVrURwkmHixBo0G4seD0zUxp98E1DzUBJxLQ3NPwXrGKDiVjwx/DpPsg==}

  '@types/json5@0.0.29':
    resolution: {integrity: sha512-dRLjCWHYg4oaA77cxO64oO+7JwCwnIzkZPdrrC71jQmQtlhM556pwKo5bUzqvZndkVbeFLIIi+9TC40JNF5hNQ==}
>>>>>>> 0ace688a

  '@radix-ui/react-compose-refs@1.1.2':
    resolution: {integrity: sha512-z4eqJvfiNnFMHIIvXP3CY57y2WJs5g2v3X0zm9mEJkrkNv4rDxu+sg9Jh8EkXyeqBkB7SOcboo9dMVqhyrACIg==}
    peerDependencies:
      '@types/react': '*'
      react: ^16.8 || ^17.0 || ^18.0 || ^19.0 || ^19.0.0-rc
    peerDependenciesMeta:
      '@types/react':
        optional: true

<<<<<<< HEAD
  '@radix-ui/react-context-menu@2.2.4':
    resolution: {integrity: sha512-ap4wdGwK52rJxGkwukU1NrnEodsUFQIooANKu+ey7d6raQ2biTcEf8za1zr0mgFHieevRTB2nK4dJeN8pTAZGQ==}
    peerDependencies:
      '@types/react': '*'
      '@types/react-dom': '*'
      react: ^16.8 || ^17.0 || ^18.0 || ^19.0 || ^19.0.0-rc
      react-dom: ^16.8 || ^17.0 || ^18.0 || ^19.0 || ^19.0.0-rc
    peerDependenciesMeta:
      '@types/react':
        optional: true
      '@types/react-dom':
        optional: true

  '@radix-ui/react-context@1.1.1':
    resolution: {integrity: sha512-UASk9zi+crv9WteK/NU4PLvOoL3OuE6BWVKNF6hPRBtYBDXQ2u5iu3O59zUlJiTVvkyuycnqrztsHVJwcK9K+Q==}
    peerDependencies:
      '@types/react': '*'
      react: ^16.8 || ^17.0 || ^18.0 || ^19.0 || ^19.0.0-rc
    peerDependenciesMeta:
      '@types/react':
        optional: true
=======
  '@types/prop-types@15.7.15':
    resolution: {integrity: sha512-F6bEyamV9jKGAFBEmlQnesRPGOQqS2+Uwi0Em15xenOxHaf2hv6L8YCVn3rPdPJOiJfPiCnLIRyvwVaqMY3MIw==}
>>>>>>> 0ace688a

  '@radix-ui/react-context@1.1.2':
    resolution: {integrity: sha512-jCi/QKUM2r1Ju5a3J64TH2A5SpKAgh0LpknyqdQ4m6DCV0xJ2HG1xARRwNGPQfi1SLdLWZ1OJz6F4OMBBNiGJA==}
    peerDependencies:
      '@types/react': '*'
      react: ^16.8 || ^17.0 || ^18.0 || ^19.0 || ^19.0.0-rc
    peerDependenciesMeta:
      '@types/react':
        optional: true

  '@radix-ui/react-dialog@1.1.4':
    resolution: {integrity: sha512-Ur7EV1IwQGCyaAuyDRiOLA5JIUZxELJljF+MbM/2NC0BYwfuRrbpS30BiQBJrVruscgUkieKkqXYDOoByaxIoA==}
    peerDependencies:
      '@types/react': '*'
      '@types/react-dom': '*'
      react: ^16.8 || ^17.0 || ^18.0 || ^19.0 || ^19.0.0-rc
      react-dom: ^16.8 || ^17.0 || ^18.0 || ^19.0 || ^19.0.0-rc
    peerDependenciesMeta:
      '@types/react':
        optional: true
      '@types/react-dom':
        optional: true

  '@radix-ui/react-direction@1.1.0':
    resolution: {integrity: sha512-BUuBvgThEiAXh2DWu93XsT+a3aWrGqolGlqqw5VU1kG7p/ZH2cuDlM1sRLNnY3QcBS69UIz2mcKhMxDsdewhjg==}
    peerDependencies:
      '@types/react': '*'
      react: ^16.8 || ^17.0 || ^18.0 || ^19.0 || ^19.0.0-rc
    peerDependenciesMeta:
      '@types/react':
        optional: true

  '@radix-ui/react-direction@1.1.1':
    resolution: {integrity: sha512-1UEWRX6jnOA2y4H5WczZ44gOOjTEmlqv1uNW4GAJEO5+bauCBhv8snY65Iw5/VOS/ghKN9gr2KjnLKxrsvoMVw==}
    peerDependencies:
      '@types/react': '*'
      react: ^16.8 || ^17.0 || ^18.0 || ^19.0 || ^19.0.0-rc
    peerDependenciesMeta:
      '@types/react':
        optional: true

  '@radix-ui/react-dismissable-layer@1.1.3':
    resolution: {integrity: sha512-onrWn/72lQoEucDmJnr8uczSNTujT0vJnA/X5+3AkChVPowr8n1yvIKIabhWyMQeMvvmdpsvcyDqx3X1LEXCPg==}
    peerDependencies:
      '@types/react': '*'
      '@types/react-dom': '*'
      react: ^16.8 || ^17.0 || ^18.0 || ^19.0 || ^19.0.0-rc
      react-dom: ^16.8 || ^17.0 || ^18.0 || ^19.0 || ^19.0.0-rc
    peerDependenciesMeta:
      '@types/react':
        optional: true
      '@types/react-dom':
        optional: true

  '@radix-ui/react-dropdown-menu@2.1.4':
    resolution: {integrity: sha512-iXU1Ab5ecM+yEepGAWK8ZhMyKX4ubFdCNtol4sT9D0OVErG9PNElfx3TQhjw7n7BC5nFVz68/5//clWy+8TXzA==}
    peerDependencies:
      '@types/react': '*'
      '@types/react-dom': '*'
      react: ^16.8 || ^17.0 || ^18.0 || ^19.0 || ^19.0.0-rc
      react-dom: ^16.8 || ^17.0 || ^18.0 || ^19.0 || ^19.0.0-rc
    peerDependenciesMeta:
      '@types/react':
        optional: true
      '@types/react-dom':
        optional: true

  '@radix-ui/react-focus-guards@1.1.1':
    resolution: {integrity: sha512-pSIwfrT1a6sIoDASCSpFwOasEwKTZWDw/iBdtnqKO7v6FeOzYJ7U53cPzYFVR3geGGXgVHaH+CdngrrAzqUGxg==}
    peerDependencies:
      '@types/react': '*'
      react: ^16.8 || ^17.0 || ^18.0 || ^19.0 || ^19.0.0-rc
    peerDependenciesMeta:
      '@types/react':
        optional: true

  '@radix-ui/react-focus-scope@1.1.1':
    resolution: {integrity: sha512-01omzJAYRxXdG2/he/+xy+c8a8gCydoQ1yOxnWNcRhrrBW5W+RQJ22EK1SaO8tb3WoUsuEw7mJjBozPzihDFjA==}
    peerDependencies:
      '@types/react': '*'
      '@types/react-dom': '*'
      react: ^16.8 || ^17.0 || ^18.0 || ^19.0 || ^19.0.0-rc
      react-dom: ^16.8 || ^17.0 || ^18.0 || ^19.0 || ^19.0.0-rc
    peerDependenciesMeta:
      '@types/react':
        optional: true
      '@types/react-dom':
        optional: true

  '@radix-ui/react-hover-card@1.1.4':
    resolution: {integrity: sha512-QSUUnRA3PQ2UhvoCv3eYvMnCAgGQW+sTu86QPuNb+ZMi+ZENd6UWpiXbcWDQ4AEaKF9KKpCHBeaJz9Rw6lRlaQ==}
    peerDependencies:
      '@types/react': '*'
      '@types/react-dom': '*'
      react: ^16.8 || ^17.0 || ^18.0 || ^19.0 || ^19.0.0-rc
      react-dom: ^16.8 || ^17.0 || ^18.0 || ^19.0 || ^19.0.0-rc
    peerDependenciesMeta:
      '@types/react':
        optional: true
      '@types/react-dom':
        optional: true

  '@radix-ui/react-id@1.1.0':
    resolution: {integrity: sha512-EJUrI8yYh7WOjNOqpoJaf1jlFIH2LvtgAl+YcFqNCa+4hj64ZXmPkAKOFs/ukjz3byN6bdb/AVUqHkI8/uWWMA==}
    peerDependencies:
      '@types/react': '*'
      react: ^16.8 || ^17.0 || ^18.0 || ^19.0 || ^19.0.0-rc
    peerDependenciesMeta:
      '@types/react':
        optional: true

  '@radix-ui/react-id@1.1.1':
    resolution: {integrity: sha512-kGkGegYIdQsOb4XjsfM97rXsiHaBwco+hFI66oO4s9LU+PLAC5oJ7khdOVFxkhsmlbpUqDAvXw11CluXP+jkHg==}
    peerDependencies:
      '@types/react': '*'
      react: ^16.8 || ^17.0 || ^18.0 || ^19.0 || ^19.0.0-rc
    peerDependenciesMeta:
      '@types/react':
        optional: true

  '@radix-ui/react-label@2.1.1':
    resolution: {integrity: sha512-UUw5E4e/2+4kFMH7+YxORXGWggtY6sM8WIwh5RZchhLuUg2H1hc98Py+pr8HMz6rdaYrK2t296ZEjYLOCO5uUw==}
    peerDependencies:
      '@types/react': '*'
      '@types/react-dom': '*'
      react: ^16.8 || ^17.0 || ^18.0 || ^19.0 || ^19.0.0-rc
      react-dom: ^16.8 || ^17.0 || ^18.0 || ^19.0 || ^19.0.0-rc
    peerDependenciesMeta:
      '@types/react':
        optional: true
      '@types/react-dom':
        optional: true

  '@radix-ui/react-menu@2.1.4':
    resolution: {integrity: sha512-BnOgVoL6YYdHAG6DtXONaR29Eq4nvbi8rutrV/xlr3RQCMMb3yqP85Qiw/3NReozrSW+4dfLkK+rc1hb4wPU/A==}
    peerDependencies:
      '@types/react': '*'
      '@types/react-dom': '*'
      react: ^16.8 || ^17.0 || ^18.0 || ^19.0 || ^19.0.0-rc
      react-dom: ^16.8 || ^17.0 || ^18.0 || ^19.0 || ^19.0.0-rc
    peerDependenciesMeta:
      '@types/react':
        optional: true
      '@types/react-dom':
        optional: true

  '@radix-ui/react-menubar@1.1.4':
    resolution: {integrity: sha512-+KMpi7VAZuB46+1LD7a30zb5IxyzLgC8m8j42gk3N4TUCcViNQdX8FhoH1HDvYiA8quuqcek4R4bYpPn/SY1GA==}
    peerDependencies:
      '@types/react': '*'
      '@types/react-dom': '*'
      react: ^16.8 || ^17.0 || ^18.0 || ^19.0 || ^19.0.0-rc
      react-dom: ^16.8 || ^17.0 || ^18.0 || ^19.0 || ^19.0.0-rc
    peerDependenciesMeta:
      '@types/react':
        optional: true
      '@types/react-dom':
        optional: true

  '@radix-ui/react-navigation-menu@1.2.3':
    resolution: {integrity: sha512-IQWAsQ7dsLIYDrn0WqPU+cdM7MONTv9nqrLVYoie3BPiabSfUVDe6Fr+oEt0Cofsr9ONDcDe9xhmJbL1Uq1yKg==}
    peerDependencies:
      '@types/react': '*'
      '@types/react-dom': '*'
      react: ^16.8 || ^17.0 || ^18.0 || ^19.0 || ^19.0.0-rc
      react-dom: ^16.8 || ^17.0 || ^18.0 || ^19.0 || ^19.0.0-rc
    peerDependenciesMeta:
      '@types/react':
        optional: true
      '@types/react-dom':
        optional: true

  '@radix-ui/react-popover@1.1.4':
    resolution: {integrity: sha512-aUACAkXx8LaFymDma+HQVji7WhvEhpFJ7+qPz17Nf4lLZqtreGOFRiNQWQmhzp7kEWg9cOyyQJpdIMUMPc/CPw==}
    peerDependencies:
      '@types/react': '*'
      '@types/react-dom': '*'
      react: ^16.8 || ^17.0 || ^18.0 || ^19.0 || ^19.0.0-rc
      react-dom: ^16.8 || ^17.0 || ^18.0 || ^19.0 || ^19.0.0-rc
    peerDependenciesMeta:
      '@types/react':
        optional: true
      '@types/react-dom':
        optional: true

  '@radix-ui/react-popper@1.2.1':
    resolution: {integrity: sha512-3kn5Me69L+jv82EKRuQCXdYyf1DqHwD2U/sxoNgBGCB7K9TRc3bQamQ+5EPM9EvyPdli0W41sROd+ZU1dTCztw==}
    peerDependencies:
      '@types/react': '*'
      '@types/react-dom': '*'
      react: ^16.8 || ^17.0 || ^18.0 || ^19.0 || ^19.0.0-rc
      react-dom: ^16.8 || ^17.0 || ^18.0 || ^19.0 || ^19.0.0-rc
    peerDependenciesMeta:
      '@types/react':
        optional: true
      '@types/react-dom':
        optional: true

  '@radix-ui/react-portal@1.1.3':
    resolution: {integrity: sha512-NciRqhXnGojhT93RPyDaMPfLH3ZSl4jjIFbZQ1b/vxvZEdHsBZ49wP9w8L3HzUQwep01LcWtkUvm0OVB5JAHTw==}
    peerDependencies:
      '@types/react': '*'
      '@types/react-dom': '*'
      react: ^16.8 || ^17.0 || ^18.0 || ^19.0 || ^19.0.0-rc
      react-dom: ^16.8 || ^17.0 || ^18.0 || ^19.0 || ^19.0.0-rc
    peerDependenciesMeta:
      '@types/react':
        optional: true
      '@types/react-dom':
        optional: true

  '@radix-ui/react-presence@1.1.2':
    resolution: {integrity: sha512-18TFr80t5EVgL9x1SwF/YGtfG+l0BS0PRAlCWBDoBEiDQjeKgnNZRVJp/oVBl24sr3Gbfwc/Qpj4OcWTQMsAEg==}
    peerDependencies:
      '@types/react': '*'
      '@types/react-dom': '*'
      react: ^16.8 || ^17.0 || ^18.0 || ^19.0 || ^19.0.0-rc
      react-dom: ^16.8 || ^17.0 || ^18.0 || ^19.0 || ^19.0.0-rc
    peerDependenciesMeta:
      '@types/react':
        optional: true
      '@types/react-dom':
        optional: true

  '@radix-ui/react-presence@1.1.5':
    resolution: {integrity: sha512-/jfEwNDdQVBCNvjkGit4h6pMOzq8bHkopq458dPt2lMjx+eBQUohZNG9A7DtO/O5ukSbxuaNGXMjHicgwy6rQQ==}
    peerDependencies:
      '@types/react': '*'
      '@types/react-dom': '*'
      react: ^16.8 || ^17.0 || ^18.0 || ^19.0 || ^19.0.0-rc
      react-dom: ^16.8 || ^17.0 || ^18.0 || ^19.0 || ^19.0.0-rc
    peerDependenciesMeta:
      '@types/react':
        optional: true
      '@types/react-dom':
        optional: true

  '@radix-ui/react-primitive@2.0.1':
    resolution: {integrity: sha512-sHCWTtxwNn3L3fH8qAfnF3WbUZycW93SM1j3NFDzXBiz8D6F5UTTy8G1+WFEaiCdvCVRJWj6N2R4Xq6HdiHmDg==}
    peerDependencies:
      '@types/react': '*'
      '@types/react-dom': '*'
      react: ^16.8 || ^17.0 || ^18.0 || ^19.0 || ^19.0.0-rc
      react-dom: ^16.8 || ^17.0 || ^18.0 || ^19.0 || ^19.0.0-rc
    peerDependenciesMeta:
      '@types/react':
        optional: true
      '@types/react-dom':
        optional: true

  '@radix-ui/react-primitive@2.1.3':
    resolution: {integrity: sha512-m9gTwRkhy2lvCPe6QJp4d3G1TYEUHn/FzJUtq9MjH46an1wJU+GdoGC5VLof8RX8Ft/DlpshApkhswDLZzHIcQ==}
    peerDependencies:
      '@types/react': '*'
      '@types/react-dom': '*'
      react: ^16.8 || ^17.0 || ^18.0 || ^19.0 || ^19.0.0-rc
      react-dom: ^16.8 || ^17.0 || ^18.0 || ^19.0 || ^19.0.0-rc
    peerDependenciesMeta:
      '@types/react':
        optional: true
      '@types/react-dom':
        optional: true

  '@radix-ui/react-progress@1.1.1':
    resolution: {integrity: sha512-6diOawA84f/eMxFHcWut0aE1C2kyE9dOyCTQOMRR2C/qPiXz/X0SaiA/RLbapQaXUCmy0/hLMf9meSccD1N0pA==}
    peerDependencies:
      '@types/react': '*'
      '@types/react-dom': '*'
      react: ^16.8 || ^17.0 || ^18.0 || ^19.0 || ^19.0.0-rc
      react-dom: ^16.8 || ^17.0 || ^18.0 || ^19.0 || ^19.0.0-rc
    peerDependenciesMeta:
      '@types/react':
        optional: true
      '@types/react-dom':
        optional: true

  '@radix-ui/react-radio-group@1.2.2':
    resolution: {integrity: sha512-E0MLLGfOP0l8P/NxgVzfXJ8w3Ch8cdO6UDzJfDChu4EJDy+/WdO5LqpdY8PYnCErkmZH3gZhDL1K7kQ41fAHuQ==}
    peerDependencies:
      '@types/react': '*'
      '@types/react-dom': '*'
      react: ^16.8 || ^17.0 || ^18.0 || ^19.0 || ^19.0.0-rc
      react-dom: ^16.8 || ^17.0 || ^18.0 || ^19.0 || ^19.0.0-rc
    peerDependenciesMeta:
      '@types/react':
        optional: true
      '@types/react-dom':
        optional: true

  '@radix-ui/react-roving-focus@1.1.1':
    resolution: {integrity: sha512-QE1RoxPGJ/Nm8Qmk0PxP8ojmoaS67i0s7hVssS7KuI2FQoc/uzVlZsqKfQvxPE6D8hICCPHJ4D88zNhT3OOmkw==}
    peerDependencies:
      '@types/react': '*'
      '@types/react-dom': '*'
      react: ^16.8 || ^17.0 || ^18.0 || ^19.0 || ^19.0.0-rc
      react-dom: ^16.8 || ^17.0 || ^18.0 || ^19.0 || ^19.0.0-rc
    peerDependenciesMeta:
      '@types/react':
        optional: true
      '@types/react-dom':
        optional: true

  '@radix-ui/react-roving-focus@1.1.11':
    resolution: {integrity: sha512-7A6S9jSgm/S+7MdtNDSb+IU859vQqJ/QAtcYQcfFC6W8RS4IxIZDldLR0xqCFZ6DCyrQLjLPsxtTNch5jVA4lA==}
    peerDependencies:
      '@types/react': '*'
      '@types/react-dom': '*'
      react: ^16.8 || ^17.0 || ^18.0 || ^19.0 || ^19.0.0-rc
      react-dom: ^16.8 || ^17.0 || ^18.0 || ^19.0 || ^19.0.0-rc
    peerDependenciesMeta:
      '@types/react':
        optional: true
      '@types/react-dom':
        optional: true

  '@radix-ui/react-scroll-area@1.2.2':
    resolution: {integrity: sha512-EFI1N/S3YxZEW/lJ/H1jY3njlvTd8tBmgKEn4GHi51+aMm94i6NmAJstsm5cu3yJwYqYc93gpCPm21FeAbFk6g==}
    peerDependencies:
      '@types/react': '*'
      '@types/react-dom': '*'
      react: ^16.8 || ^17.0 || ^18.0 || ^19.0 || ^19.0.0-rc
      react-dom: ^16.8 || ^17.0 || ^18.0 || ^19.0 || ^19.0.0-rc
    peerDependenciesMeta:
      '@types/react':
        optional: true
      '@types/react-dom':
        optional: true

  '@radix-ui/react-select@2.1.4':
    resolution: {integrity: sha512-pOkb2u8KgO47j/h7AylCj7dJsm69BXcjkrvTqMptFqsE2i0p8lHkfgneXKjAgPzBMivnoMyt8o4KiV4wYzDdyQ==}
    peerDependencies:
      '@types/react': '*'
      '@types/react-dom': '*'
      react: ^16.8 || ^17.0 || ^18.0 || ^19.0 || ^19.0.0-rc
      react-dom: ^16.8 || ^17.0 || ^18.0 || ^19.0 || ^19.0.0-rc
    peerDependenciesMeta:
      '@types/react':
        optional: true
      '@types/react-dom':
        optional: true

  '@radix-ui/react-separator@1.1.1':
    resolution: {integrity: sha512-RRiNRSrD8iUiXriq/Y5n4/3iE8HzqgLHsusUSg5jVpU2+3tqcUFPJXHDymwEypunc2sWxDUS3UC+rkZRlHedsw==}
    peerDependencies:
      '@types/react': '*'
      '@types/react-dom': '*'
      react: ^16.8 || ^17.0 || ^18.0 || ^19.0 || ^19.0.0-rc
      react-dom: ^16.8 || ^17.0 || ^18.0 || ^19.0 || ^19.0.0-rc
    peerDependenciesMeta:
      '@types/react':
        optional: true
      '@types/react-dom':
        optional: true

  '@radix-ui/react-slider@1.2.2':
    resolution: {integrity: sha512-sNlU06ii1/ZcbHf8I9En54ZPW0Vil/yPVg4vQMcFNjrIx51jsHbFl1HYHQvCIWJSr1q0ZmA+iIs/ZTv8h7HHSA==}
    peerDependencies:
      '@types/react': '*'
      '@types/react-dom': '*'
      react: ^16.8 || ^17.0 || ^18.0 || ^19.0 || ^19.0.0-rc
      react-dom: ^16.8 || ^17.0 || ^18.0 || ^19.0 || ^19.0.0-rc
    peerDependenciesMeta:
      '@types/react':
        optional: true
      '@types/react-dom':
        optional: true

  '@radix-ui/react-slot@1.1.1':
    resolution: {integrity: sha512-RApLLOcINYJA+dMVbOju7MYv1Mb2EBp2nH4HdDzXTSyaR5optlm6Otrz1euW3HbdOR8UmmFK06TD+A9frYWv+g==}
    peerDependencies:
      '@types/react': '*'
      react: ^16.8 || ^17.0 || ^18.0 || ^19.0 || ^19.0.0-rc
    peerDependenciesMeta:
      '@types/react':
        optional: true

  '@radix-ui/react-slot@1.2.3':
    resolution: {integrity: sha512-aeNmHnBxbi2St0au6VBVC7JXFlhLlOnvIIlePNniyUNAClzmtAUEY8/pBiK3iHjufOlwA+c20/8jngo7xcrg8A==}
    peerDependencies:
      '@types/react': '*'
      react: ^16.8 || ^17.0 || ^18.0 || ^19.0 || ^19.0.0-rc
    peerDependenciesMeta:
      '@types/react':
        optional: true

  '@radix-ui/react-switch@1.1.2':
    resolution: {integrity: sha512-zGukiWHjEdBCRyXvKR6iXAQG6qXm2esuAD6kDOi9Cn+1X6ev3ASo4+CsYaD6Fov9r/AQFekqnD/7+V0Cs6/98g==}
    peerDependencies:
      '@types/react': '*'
      '@types/react-dom': '*'
      react: ^16.8 || ^17.0 || ^18.0 || ^19.0 || ^19.0.0-rc
      react-dom: ^16.8 || ^17.0 || ^18.0 || ^19.0 || ^19.0.0-rc
    peerDependenciesMeta:
      '@types/react':
        optional: true
      '@types/react-dom':
        optional: true

  '@radix-ui/react-tabs@1.1.13':
    resolution: {integrity: sha512-7xdcatg7/U+7+Udyoj2zodtI9H/IIopqo+YOIcZOq1nJwXWBZ9p8xiu5llXlekDbZkca79a/fozEYQXIA4sW6A==}
    peerDependencies:
      '@types/react': '*'
      '@types/react-dom': '*'
      react: ^16.8 || ^17.0 || ^18.0 || ^19.0 || ^19.0.0-rc
      react-dom: ^16.8 || ^17.0 || ^18.0 || ^19.0 || ^19.0.0-rc
    peerDependenciesMeta:
      '@types/react':
        optional: true
      '@types/react-dom':
        optional: true

  '@radix-ui/react-toast@1.2.4':
    resolution: {integrity: sha512-Sch9idFJHJTMH9YNpxxESqABcAFweJG4tKv+0zo0m5XBvUSL8FM5xKcJLFLXononpePs8IclyX1KieL5SDUNgA==}
    peerDependencies:
      '@types/react': '*'
      '@types/react-dom': '*'
      react: ^16.8 || ^17.0 || ^18.0 || ^19.0 || ^19.0.0-rc
      react-dom: ^16.8 || ^17.0 || ^18.0 || ^19.0 || ^19.0.0-rc
    peerDependenciesMeta:
      '@types/react':
        optional: true
      '@types/react-dom':
        optional: true

  '@radix-ui/react-toggle-group@1.1.1':
    resolution: {integrity: sha512-OgDLZEA30Ylyz8YSXvnGqIHtERqnUt1KUYTKdw/y8u7Ci6zGiJfXc02jahmcSNK3YcErqioj/9flWC9S1ihfwg==}
    peerDependencies:
      '@types/react': '*'
      '@types/react-dom': '*'
      react: ^16.8 || ^17.0 || ^18.0 || ^19.0 || ^19.0.0-rc
      react-dom: ^16.8 || ^17.0 || ^18.0 || ^19.0 || ^19.0.0-rc
    peerDependenciesMeta:
      '@types/react':
        optional: true
      '@types/react-dom':
        optional: true

  '@radix-ui/react-toggle@1.1.1':
    resolution: {integrity: sha512-i77tcgObYr743IonC1hrsnnPmszDRn8p+EGUsUt+5a/JFn28fxaM88Py6V2mc8J5kELMWishI0rLnuGLFD/nnQ==}
    peerDependencies:
      '@types/react': '*'
      '@types/react-dom': '*'
      react: ^16.8 || ^17.0 || ^18.0 || ^19.0 || ^19.0.0-rc
      react-dom: ^16.8 || ^17.0 || ^18.0 || ^19.0 || ^19.0.0-rc
    peerDependenciesMeta:
      '@types/react':
        optional: true
      '@types/react-dom':
        optional: true

  '@radix-ui/react-tooltip@1.1.6':
    resolution: {integrity: sha512-TLB5D8QLExS1uDn7+wH/bjEmRurNMTzNrtq7IjaS4kjion9NtzsTGkvR5+i7yc9q01Pi2KMM2cN3f8UG4IvvXA==}
    peerDependencies:
      '@types/react': '*'
      '@types/react-dom': '*'
      react: ^16.8 || ^17.0 || ^18.0 || ^19.0 || ^19.0.0-rc
      react-dom: ^16.8 || ^17.0 || ^18.0 || ^19.0 || ^19.0.0-rc
    peerDependenciesMeta:
      '@types/react':
        optional: true
      '@types/react-dom':
        optional: true

  '@radix-ui/react-use-callback-ref@1.1.0':
    resolution: {integrity: sha512-CasTfvsy+frcFkbXtSJ2Zu9JHpN8TYKxkgJGWbjiZhFivxaeW7rMeZt7QELGVLaYVfFMsKHjb7Ak0nMEe+2Vfw==}
    peerDependencies:
      '@types/react': '*'
      react: ^16.8 || ^17.0 || ^18.0 || ^19.0 || ^19.0.0-rc
    peerDependenciesMeta:
      '@types/react':
        optional: true

  '@radix-ui/react-use-callback-ref@1.1.1':
    resolution: {integrity: sha512-FkBMwD+qbGQeMu1cOHnuGB6x4yzPjho8ap5WtbEJ26umhgqVXbhekKUQO+hZEL1vU92a3wHwdp0HAcqAUF5iDg==}
    peerDependencies:
      '@types/react': '*'
      react: ^16.8 || ^17.0 || ^18.0 || ^19.0 || ^19.0.0-rc
    peerDependenciesMeta:
      '@types/react':
        optional: true

  '@radix-ui/react-use-controllable-state@1.1.0':
    resolution: {integrity: sha512-MtfMVJiSr2NjzS0Aa90NPTnvTSg6C/JLCV7ma0W6+OMV78vd8OyRpID+Ng9LxzsPbLeuBnWBA1Nq30AtBIDChw==}
    peerDependencies:
      '@types/react': '*'
      react: ^16.8 || ^17.0 || ^18.0 || ^19.0 || ^19.0.0-rc
    peerDependenciesMeta:
      '@types/react':
        optional: true

  '@radix-ui/react-use-controllable-state@1.2.2':
    resolution: {integrity: sha512-BjasUjixPFdS+NKkypcyyN5Pmg83Olst0+c6vGov0diwTEo6mgdqVR6hxcEgFuh4QrAs7Rc+9KuGJ9TVCj0Zzg==}
    peerDependencies:
      '@types/react': '*'
      react: ^16.8 || ^17.0 || ^18.0 || ^19.0 || ^19.0.0-rc
    peerDependenciesMeta:
      '@types/react':
        optional: true

  '@radix-ui/react-use-effect-event@0.0.2':
    resolution: {integrity: sha512-Qp8WbZOBe+blgpuUT+lw2xheLP8q0oatc9UpmiemEICxGvFLYmHm9QowVZGHtJlGbS6A6yJ3iViad/2cVjnOiA==}
    peerDependencies:
      '@types/react': '*'
      react: ^16.8 || ^17.0 || ^18.0 || ^19.0 || ^19.0.0-rc
    peerDependenciesMeta:
      '@types/react':
        optional: true

  '@radix-ui/react-use-escape-keydown@1.1.0':
    resolution: {integrity: sha512-L7vwWlR1kTTQ3oh7g1O0CBF3YCyyTj8NmhLR+phShpyA50HCfBFKVJTpshm9PzLiKmehsrQzTYTpX9HvmC9rhw==}
    peerDependencies:
      '@types/react': '*'
      react: ^16.8 || ^17.0 || ^18.0 || ^19.0 || ^19.0.0-rc
    peerDependenciesMeta:
      '@types/react':
        optional: true

  '@radix-ui/react-use-layout-effect@1.1.0':
    resolution: {integrity: sha512-+FPE0rOdziWSrH9athwI1R0HDVbWlEhd+FR+aSDk4uWGmSJ9Z54sdZVDQPZAinJhJXwfT+qnj969mCsT2gfm5w==}
    peerDependencies:
      '@types/react': '*'
      react: ^16.8 || ^17.0 || ^18.0 || ^19.0 || ^19.0.0-rc
    peerDependenciesMeta:
      '@types/react':
        optional: true

  '@radix-ui/react-use-layout-effect@1.1.1':
    resolution: {integrity: sha512-RbJRS4UWQFkzHTTwVymMTUv8EqYhOp8dOOviLj2ugtTiXRaRQS7GLGxZTLL1jWhMeoSCf5zmcZkqTl9IiYfXcQ==}
    peerDependencies:
      '@types/react': '*'
      react: ^16.8 || ^17.0 || ^18.0 || ^19.0 || ^19.0.0-rc
    peerDependenciesMeta:
      '@types/react':
        optional: true

  '@radix-ui/react-use-previous@1.1.0':
    resolution: {integrity: sha512-Z/e78qg2YFnnXcW88A4JmTtm4ADckLno6F7OXotmkQfeuCVaKuYzqAATPhVzl3delXE7CxIV8shofPn3jPc5Og==}
    peerDependencies:
      '@types/react': '*'
      react: ^16.8 || ^17.0 || ^18.0 || ^19.0 || ^19.0.0-rc
    peerDependenciesMeta:
      '@types/react':
        optional: true

  '@radix-ui/react-use-rect@1.1.0':
    resolution: {integrity: sha512-0Fmkebhr6PiseyZlYAOtLS+nb7jLmpqTrJyv61Pe68MKYW6OWdRE2kI70TaYY27u7H0lajqM3hSMMLFq18Z7nQ==}
    peerDependencies:
      '@types/react': '*'
      react: ^16.8 || ^17.0 || ^18.0 || ^19.0 || ^19.0.0-rc
    peerDependenciesMeta:
      '@types/react':
        optional: true

  '@radix-ui/react-use-size@1.1.0':
    resolution: {integrity: sha512-XW3/vWuIXHa+2Uwcc2ABSfcCledmXhhQPlGbfcRXbiUQI5Icjcg19BGCZVKKInYbvUCut/ufbbLLPFC5cbb1hw==}
    peerDependencies:
      '@types/react': '*'
      react: ^16.8 || ^17.0 || ^18.0 || ^19.0 || ^19.0.0-rc
    peerDependenciesMeta:
      '@types/react':
        optional: true

  '@radix-ui/react-visually-hidden@1.1.1':
    resolution: {integrity: sha512-vVfA2IZ9q/J+gEamvj761Oq1FpWgCDaNOOIfbPVp2MVPLEomUr5+Vf7kJGwQ24YxZSlQVar7Bes8kyTo5Dshpg==}
    peerDependencies:
      '@types/react': '*'
      '@types/react-dom': '*'
      react: ^16.8 || ^17.0 || ^18.0 || ^19.0 || ^19.0.0-rc
      react-dom: ^16.8 || ^17.0 || ^18.0 || ^19.0 || ^19.0.0-rc
    peerDependenciesMeta:
      '@types/react':
        optional: true
      '@types/react-dom':
        optional: true

  '@radix-ui/rect@1.1.0':
    resolution: {integrity: sha512-A9+lCBZoaMJlVKcRBz2YByCG+Cp2t6nAnMnNba+XiWxnj6r4JUFqfsgwocMBZU9LPtdxC6wB56ySYpc7LQIoJg==}

  '@rtsao/scc@1.1.0':
    resolution: {integrity: sha512-zt6OdqaDoOnJ1ZYsCYGt9YmWzDXl4vQdKTyJev62gFhRGKdx7mcT54V9KIjg+d2wi9EXsPvAPKe7i7WjfVWB8g==}

  '@rushstack/eslint-patch@1.12.0':
    resolution: {integrity: sha512-5EwMtOqvJMMa3HbmxLlF74e+3/HhwBTMcvt3nqVJgGCozO6hzIPOBlwm8mGVNR9SN2IJpxSnlxczyDjcn7qIyw==}

  '@scure/base@1.2.6':
    resolution: {integrity: sha512-g/nm5FgUa//MCj1gV09zTJTaM6KBAHqLN907YVQqf7zC49+DcO4B1so4ZX07Ef10Twr6nuqYEH9GEggFXA4Fmg==}

  '@scure/bip32@1.7.0':
    resolution: {integrity: sha512-E4FFX/N3f4B80AKWp5dP6ow+flD1LQZo/w8UnLGYZO674jS6YnYeepycOOksv+vLPSpgN35wgKgy+ybfTb2SMw==}

  '@scure/bip39@1.6.0':
    resolution: {integrity: sha512-+lF0BbLiJNwVlev4eKelw1WWLaiKXw7sSl8T6FvBlWkdX+94aGJ4o8XjUdlyhTCjd8c+B3KT3JfS8P0bLRNU6A==}

  '@swc/counter@0.1.3':
    resolution: {integrity: sha512-e2BR4lsJkkRlKZ/qCHPw9ZaSxc0MVUd7gtbtaB7aMvHeJVYe8sOB8DBZkP2DtISHGSku9sCK6T6cnY0CtXrOCQ==}

  '@swc/helpers@0.5.15':
    resolution: {integrity: sha512-JQ5TuMi45Owi4/BIMAJBoSQoOJu12oOk/gADqlcUL9JEdHB8vyjUSsxqeNXnmXHjYKMi2WcYtezGEEhqUI/E2g==}

  '@swc/helpers@0.5.5':
    resolution: {integrity: sha512-KGYxvIOXcceOAbEk4bi/dVLEK9z8sZ0uBB3Il5b1rhfClSpcX0yfRO0KmTkqR2cnQDymwLB+25ZyMzICg/cm/A==}

  '@tailwindcss/node@4.1.13':
    resolution: {integrity: sha512-eq3ouolC1oEFOAvOMOBAmfCIqZBJuvWvvYWh5h5iOYfe1HFC6+GZ6EIL0JdM3/niGRJmnrOc+8gl9/HGUaaptw==}

  '@tailwindcss/oxide-android-arm64@4.1.13':
    resolution: {integrity: sha512-BrpTrVYyejbgGo57yc8ieE+D6VT9GOgnNdmh5Sac6+t0m+v+sKQevpFVpwX3pBrM2qKrQwJ0c5eDbtjouY/+ew==}
    engines: {node: '>= 10'}
    cpu: [arm64]
    os: [android]

  '@tailwindcss/oxide-darwin-arm64@4.1.13':
    resolution: {integrity: sha512-YP+Jksc4U0KHcu76UhRDHq9bx4qtBftp9ShK/7UGfq0wpaP96YVnnjFnj3ZFrUAjc5iECzODl/Ts0AN7ZPOANQ==}
    engines: {node: '>= 10'}
    cpu: [arm64]
    os: [darwin]

  '@tailwindcss/oxide-darwin-x64@4.1.13':
    resolution: {integrity: sha512-aAJ3bbwrn/PQHDxCto9sxwQfT30PzyYJFG0u/BWZGeVXi5Hx6uuUOQEI2Fa43qvmUjTRQNZnGqe9t0Zntexeuw==}
    engines: {node: '>= 10'}
    cpu: [x64]
    os: [darwin]

  '@tailwindcss/oxide-freebsd-x64@4.1.13':
    resolution: {integrity: sha512-Wt8KvASHwSXhKE/dJLCCWcTSVmBj3xhVhp/aF3RpAhGeZ3sVo7+NTfgiN8Vey/Fi8prRClDs6/f0KXPDTZE6nQ==}
    engines: {node: '>= 10'}
    cpu: [x64]
    os: [freebsd]

  '@tailwindcss/oxide-linux-arm-gnueabihf@4.1.13':
    resolution: {integrity: sha512-mbVbcAsW3Gkm2MGwA93eLtWrwajz91aXZCNSkGTx/R5eb6KpKD5q8Ueckkh9YNboU8RH7jiv+ol/I7ZyQ9H7Bw==}
    engines: {node: '>= 10'}
    cpu: [arm]
    os: [linux]

  '@tailwindcss/oxide-linux-arm64-gnu@4.1.13':
    resolution: {integrity: sha512-wdtfkmpXiwej/yoAkrCP2DNzRXCALq9NVLgLELgLim1QpSfhQM5+ZxQQF8fkOiEpuNoKLp4nKZ6RC4kmeFH0HQ==}
    engines: {node: '>= 10'}
    cpu: [arm64]
    os: [linux]

  '@tailwindcss/oxide-linux-arm64-musl@4.1.13':
    resolution: {integrity: sha512-hZQrmtLdhyqzXHB7mkXfq0IYbxegaqTmfa1p9MBj72WPoDD3oNOh1Lnxf6xZLY9C3OV6qiCYkO1i/LrzEdW2mg==}
    engines: {node: '>= 10'}
    cpu: [arm64]
    os: [linux]

  '@tailwindcss/oxide-linux-x64-gnu@4.1.13':
    resolution: {integrity: sha512-uaZTYWxSXyMWDJZNY1Ul7XkJTCBRFZ5Fo6wtjrgBKzZLoJNrG+WderJwAjPzuNZOnmdrVg260DKwXCFtJ/hWRQ==}
    engines: {node: '>= 10'}
    cpu: [x64]
    os: [linux]

  '@tailwindcss/oxide-linux-x64-musl@4.1.13':
    resolution: {integrity: sha512-oXiPj5mi4Hdn50v5RdnuuIms0PVPI/EG4fxAfFiIKQh5TgQgX7oSuDWntHW7WNIi/yVLAiS+CRGW4RkoGSSgVQ==}
    engines: {node: '>= 10'}
    cpu: [x64]
    os: [linux]

  '@tailwindcss/oxide-wasm32-wasi@4.1.13':
    resolution: {integrity: sha512-+LC2nNtPovtrDwBc/nqnIKYh/W2+R69FA0hgoeOn64BdCX522u19ryLh3Vf3F8W49XBcMIxSe665kwy21FkhvA==}
    engines: {node: '>=14.0.0'}
    cpu: [wasm32]
    bundledDependencies:
      - '@napi-rs/wasm-runtime'
      - '@emnapi/core'
      - '@emnapi/runtime'
      - '@tybys/wasm-util'
      - '@emnapi/wasi-threads'
      - tslib

  '@tailwindcss/oxide-win32-arm64-msvc@4.1.13':
    resolution: {integrity: sha512-dziTNeQXtoQ2KBXmrjCxsuPk3F3CQ/yb7ZNZNA+UkNTeiTGgfeh+gH5Pi7mRncVgcPD2xgHvkFCh/MhZWSgyQg==}
    engines: {node: '>= 10'}
    cpu: [arm64]
    os: [win32]

  '@tailwindcss/oxide-win32-x64-msvc@4.1.13':
    resolution: {integrity: sha512-3+LKesjXydTkHk5zXX01b5KMzLV1xl2mcktBJkje7rhFUpUlYJy7IMOLqjIRQncLTa1WZZiFY/foAeB5nmaiTw==}
    engines: {node: '>= 10'}
    cpu: [x64]
    os: [win32]

  '@tailwindcss/oxide@4.1.13':
    resolution: {integrity: sha512-CPgsM1IpGRa880sMbYmG1s4xhAy3xEt1QULgTJGQmZUeNgXFR7s1YxYygmJyBGtou4SyEosGAGEeYqY7R53bIA==}
    engines: {node: '>= 10'}

  '@tailwindcss/postcss@4.1.13':
    resolution: {integrity: sha512-HLgx6YSFKJT7rJqh9oJs/TkBFhxuMOfUKSBEPYwV+t78POOBsdQ7crhZLzwcH3T0UyUuOzU/GK5pk5eKr3wCiQ==}

  '@tailwindcss/typography@0.5.19':
    resolution: {integrity: sha512-w31dd8HOx3k9vPtcQh5QHP9GwKcgbMp87j58qi6xgiBnFFtKEAgCWnDw4qUT8aHwkCp8bKvb/KGKWWHedP0AAg==}
    peerDependencies:
      tailwindcss: '>=3.0.0 || insiders || >=4.0.0-alpha.20 || >=4.0.0-beta.1'

  '@tanstack/query-core@5.90.2':
    resolution: {integrity: sha512-k/TcR3YalnzibscALLwxeiLUub6jN5EDLwKDiO7q5f4ICEoptJ+n9+7vcEFy5/x/i6Q+Lb/tXrsKCggf5uQJXQ==}

  '@tanstack/react-query@5.90.2':
    resolution: {integrity: sha512-CLABiR+h5PYfOWr/z+vWFt5VsOA2ekQeRQBFSKlcoW6Ndx/f8rfyVmq4LbgOM4GG2qtxAxjLYLOpCNTYm4uKzw==}
    peerDependencies:
      react: ^18 || ^19

  '@tybys/wasm-util@0.10.1':
    resolution: {integrity: sha512-9tTaPJLSiejZKx+Bmog4uSubteqTvFrVrURwkmHixBo0G4seD0zUxp98E1DzUBJxLQ3NPwXrGKDiVjwx/DpPsg==}

  '@types/canvas-confetti@1.9.0':
    resolution: {integrity: sha512-aBGj/dULrimR1XDZLtG9JwxX1b4HPRF6CX9Yfwh3NvstZEm1ZL7RBnel4keCPSqs1ANRu1u2Aoz9R+VmtjYuTg==}

  '@types/d3-array@3.2.2':
    resolution: {integrity: sha512-hOLWVbm7uRza0BYXpIIW5pxfrKe0W+D5lrFiAEYR+pb6w3N2SwSMaJbXdUfSEv+dT4MfHBLtn5js0LAWaO6otw==}

  '@types/d3-color@3.1.3':
    resolution: {integrity: sha512-iO90scth9WAbmgv7ogoq57O9YpKmFBbmoEoCHDB2xMBY0+/KVrqAaCDyCE16dUspeOvIxFFRI+0sEtqDqy2b4A==}

  '@types/d3-ease@3.0.2':
    resolution: {integrity: sha512-NcV1JjO5oDzoK26oMzbILE6HW7uVXOHLQvHshBUW4UMdZGfiY6v5BeQwh9a9tCzv+CeefZQHJt5SRgK154RtiA==}

  '@types/d3-interpolate@3.0.4':
    resolution: {integrity: sha512-mgLPETlrpVV1YRJIglr4Ez47g7Yxjl1lj7YKsiMCb27VJH9W8NVM6Bb9d8kkpG/uAQS5AmbA48q2IAolKKo1MA==}

  '@types/d3-path@3.1.1':
    resolution: {integrity: sha512-VMZBYyQvbGmWyWVea0EHs/BwLgxc+MKi1zLDCONksozI4YJMcTt8ZEuIR4Sb1MMTE8MMW49v0IwI5+b7RmfWlg==}

  '@types/d3-scale@4.0.9':
    resolution: {integrity: sha512-dLmtwB8zkAeO/juAMfnV+sItKjlsw2lKdZVVy6LRr0cBmegxSABiLEpGVmSJJ8O08i4+sGR6qQtb6WtuwJdvVw==}

  '@types/d3-shape@3.1.7':
    resolution: {integrity: sha512-VLvUQ33C+3J+8p+Daf+nYSOsjB4GXp19/S/aGo60m9h1v6XaxjiT82lKVWJCfzhtuZ3yD7i/TPeC/fuKLLOSmg==}

  '@types/d3-time@3.0.4':
    resolution: {integrity: sha512-yuzZug1nkAAaBlBBikKZTgzCeA+k1uy4ZFwWANOfKw5z5LRhV0gNA7gNkKm7HoK+HRN0wX3EkxGk0fpbWhmB7g==}

  '@types/d3-timer@3.0.2':
    resolution: {integrity: sha512-Ps3T8E8dZDam6fUyNiMkekK3XUsaUEik+idO9/YjPtfj2qruF8tFBXS7XhtE4iIXBLxhmLjP3SXpLhVf21I9Lw==}

  '@types/estree@1.0.8':
    resolution: {integrity: sha512-dWHzHa2WqEXI/O1E9OjrocMTKJl2mSrEolh1Iomrv6U+JuNwaHXsXx9bLu5gG7BUWFIN0skIQJQ/L1rIex4X6w==}

  '@types/json-schema@7.0.15':
    resolution: {integrity: sha512-5+fP8P8MFNC+AyZCDxrB2pkZFPGzqQWUzpSeuuVLvm8VMcorNYavBqoFcxK8bQz4Qsbn4oUEEem4wDLfcysGHA==}

  '@types/json5@0.0.29':
    resolution: {integrity: sha512-dRLjCWHYg4oaA77cxO64oO+7JwCwnIzkZPdrrC71jQmQtlhM556pwKo5bUzqvZndkVbeFLIIi+9TC40JNF5hNQ==}

  '@types/node@20.19.17':
    resolution: {integrity: sha512-gfehUI8N1z92kygssiuWvLiwcbOB3IRktR6hTDgJlXMYh5OvkPSRmgfoBUmfZt+vhwJtX7v1Yw4KvvAf7c5QKQ==}

  '@types/node@22.18.6':
    resolution: {integrity: sha512-r8uszLPpeIWbNKtvWRt/DbVi5zbqZyj1PTmhRMqBMvDnaz1QpmSKujUtJLrqGZeoM8v72MfYggDceY4K1itzWQ==}

  '@types/offscreencanvas@2019.7.3':
    resolution: {integrity: sha512-ieXiYmgSRXUDeOntE1InxjWyvEelZGP63M+cGuquuRLuIKKT1osnkXjxev9B7d1nXSug5vpunx+gNlbVxMlC9A==}

  '@types/prop-types@15.7.15':
    resolution: {integrity: sha512-F6bEyamV9jKGAFBEmlQnesRPGOQqS2+Uwi0Em15xenOxHaf2hv6L8YCVn3rPdPJOiJfPiCnLIRyvwVaqMY3MIw==}

  '@types/react-dom@18.3.7':
    resolution: {integrity: sha512-MEe3UeoENYVFXzoXEWsvcpg6ZvlrFNlOQ7EOsvhI3CfAXwzPfO8Qwuxd40nepsYKqyyVQnTdEfv68q91yLcKrQ==}
    peerDependencies:
      '@types/react': ^18.0.0

  '@types/react-dom@19.1.9':
    resolution: {integrity: sha512-qXRuZaOsAdXKFyOhRBg6Lqqc0yay13vN7KrIg4L7N4aaHN68ma9OK3NE1BoDFgFOTfM7zg+3/8+2n8rLUH3OKQ==}
    peerDependencies:
      '@types/react': ^19.0.0

  '@types/react@18.3.24':
    resolution: {integrity: sha512-0dLEBsA1kI3OezMBF8nSsb7Nk19ZnsyE1LLhB8r27KbgU5H4pvuqZLdtE+aUkJVoXgTVuA+iLIwmZ0TuK4tx6A==}

  '@types/react@19.1.14':
    resolution: {integrity: sha512-ukd93VGzaNPMAUPy0gRDSC57UuQbnH9Kussp7HBjM06YFi9uZTFhOvMSO2OKqXm1rSgzOE+pVx1k1PYHGwlc8Q==}

  '@typescript-eslint/eslint-plugin@8.44.1':
    resolution: {integrity: sha512-molgphGqOBT7t4YKCSkbasmu1tb1MgrZ2szGzHbclF7PNmOkSTQVHy+2jXOSnxvR3+Xe1yySHFZoqMpz3TfQsw==}
    engines: {node: ^18.18.0 || ^20.9.0 || >=21.1.0}
    peerDependencies:
      '@typescript-eslint/parser': ^8.44.1
      eslint: ^8.57.0 || ^9.0.0
      typescript: '>=4.8.4 <6.0.0'

  '@typescript-eslint/parser@8.44.1':
    resolution: {integrity: sha512-EHrrEsyhOhxYt8MTg4zTF+DJMuNBzWwgvvOYNj/zm1vnaD/IC5zCXFehZv94Piqa2cRFfXrTFxIvO95L7Qc/cw==}
    engines: {node: ^18.18.0 || ^20.9.0 || >=21.1.0}
    peerDependencies:
      eslint: ^8.57.0 || ^9.0.0
      typescript: '>=4.8.4 <6.0.0'

  '@typescript-eslint/project-service@8.44.1':
    resolution: {integrity: sha512-ycSa60eGg8GWAkVsKV4E6Nz33h+HjTXbsDT4FILyL8Obk5/mx4tbvCNsLf9zret3ipSumAOG89UcCs/KRaKYrA==}
    engines: {node: ^18.18.0 || ^20.9.0 || >=21.1.0}
    peerDependencies:
      typescript: '>=4.8.4 <6.0.0'

  '@typescript-eslint/scope-manager@8.44.1':
    resolution: {integrity: sha512-NdhWHgmynpSvyhchGLXh+w12OMT308Gm25JoRIyTZqEbApiBiQHD/8xgb6LqCWCFcxFtWwaVdFsLPQI3jvhywg==}
    engines: {node: ^18.18.0 || ^20.9.0 || >=21.1.0}

  '@typescript-eslint/tsconfig-utils@8.44.1':
    resolution: {integrity: sha512-B5OyACouEjuIvof3o86lRMvyDsFwZm+4fBOqFHccIctYgBjqR3qT39FBYGN87khcgf0ExpdCBeGKpKRhSFTjKQ==}
    engines: {node: ^18.18.0 || ^20.9.0 || >=21.1.0}
    peerDependencies:
      typescript: '>=4.8.4 <6.0.0'

  '@typescript-eslint/type-utils@8.44.1':
    resolution: {integrity: sha512-KdEerZqHWXsRNKjF9NYswNISnFzXfXNDfPxoTh7tqohU/PRIbwTmsjGK6V9/RTYWau7NZvfo52lgVk+sJh0K3g==}
    engines: {node: ^18.18.0 || ^20.9.0 || >=21.1.0}
    peerDependencies:
      eslint: ^8.57.0 || ^9.0.0
      typescript: '>=4.8.4 <6.0.0'

  '@typescript-eslint/types@8.44.1':
    resolution: {integrity: sha512-Lk7uj7y9uQUOEguiDIDLYLJOrYHQa7oBiURYVFqIpGxclAFQ78f6VUOM8lI2XEuNOKNB7XuvM2+2cMXAoq4ALQ==}
    engines: {node: ^18.18.0 || ^20.9.0 || >=21.1.0}

  '@typescript-eslint/typescript-estree@8.44.1':
    resolution: {integrity: sha512-qnQJ+mVa7szevdEyvfItbO5Vo+GfZ4/GZWWDRRLjrxYPkhM+6zYB2vRYwCsoJLzqFCdZT4mEqyJoyzkunsZ96A==}
    engines: {node: ^18.18.0 || ^20.9.0 || >=21.1.0}
    peerDependencies:
      typescript: '>=4.8.4 <6.0.0'

  '@typescript-eslint/utils@8.44.1':
    resolution: {integrity: sha512-DpX5Fp6edTlocMCwA+mHY8Mra+pPjRZ0TfHkXI8QFelIKcbADQz1LUPNtzOFUriBB2UYqw4Pi9+xV4w9ZczHFg==}
    engines: {node: ^18.18.0 || ^20.9.0 || >=21.1.0}
    peerDependencies:
      eslint: ^8.57.0 || ^9.0.0
      typescript: '>=4.8.4 <6.0.0'

  '@typescript-eslint/visitor-keys@8.44.1':
    resolution: {integrity: sha512-576+u0QD+Jp3tZzvfRfxon0EA2lzcDt3lhUbsC6Lgzy9x2VR4E+JUiNyGHi5T8vk0TV+fpJ5GLG1JsJuWCaKhw==}
    engines: {node: ^18.18.0 || ^20.9.0 || >=21.1.0}

  '@ungap/structured-clone@1.3.0':
    resolution: {integrity: sha512-WmoN8qaIAo7WTYWbAZuG8PYEhn5fkz7dZrqTBZ7dtt//lL2Gwms1IcnQ5yHqjDfX8Ft5j4YzDM23f87zBfDe9g==}

  '@unrs/resolver-binding-android-arm-eabi@1.11.1':
    resolution: {integrity: sha512-ppLRUgHVaGRWUx0R0Ut06Mjo9gBaBkg3v/8AxusGLhsIotbBLuRk51rAzqLC8gq6NyyAojEXglNjzf6R948DNw==}
    cpu: [arm]
    os: [android]

  '@unrs/resolver-binding-android-arm64@1.11.1':
    resolution: {integrity: sha512-lCxkVtb4wp1v+EoN+HjIG9cIIzPkX5OtM03pQYkG+U5O/wL53LC4QbIeazgiKqluGeVEeBlZahHalCaBvU1a2g==}
    cpu: [arm64]
    os: [android]

  '@unrs/resolver-binding-darwin-arm64@1.11.1':
    resolution: {integrity: sha512-gPVA1UjRu1Y/IsB/dQEsp2V1pm44Of6+LWvbLc9SDk1c2KhhDRDBUkQCYVWe6f26uJb3fOK8saWMgtX8IrMk3g==}
    cpu: [arm64]
    os: [darwin]

  '@unrs/resolver-binding-darwin-x64@1.11.1':
    resolution: {integrity: sha512-cFzP7rWKd3lZaCsDze07QX1SC24lO8mPty9vdP+YVa3MGdVgPmFc59317b2ioXtgCMKGiCLxJ4HQs62oz6GfRQ==}
    cpu: [x64]
    os: [darwin]

  '@unrs/resolver-binding-freebsd-x64@1.11.1':
    resolution: {integrity: sha512-fqtGgak3zX4DCB6PFpsH5+Kmt/8CIi4Bry4rb1ho6Av2QHTREM+47y282Uqiu3ZRF5IQioJQ5qWRV6jduA+iGw==}
    cpu: [x64]
    os: [freebsd]

  '@unrs/resolver-binding-linux-arm-gnueabihf@1.11.1':
    resolution: {integrity: sha512-u92mvlcYtp9MRKmP+ZvMmtPN34+/3lMHlyMj7wXJDeXxuM0Vgzz0+PPJNsro1m3IZPYChIkn944wW8TYgGKFHw==}
    cpu: [arm]
    os: [linux]

  '@unrs/resolver-binding-linux-arm-musleabihf@1.11.1':
    resolution: {integrity: sha512-cINaoY2z7LVCrfHkIcmvj7osTOtm6VVT16b5oQdS4beibX2SYBwgYLmqhBjA1t51CarSaBuX5YNsWLjsqfW5Cw==}
    cpu: [arm]
    os: [linux]

  '@unrs/resolver-binding-linux-arm64-gnu@1.11.1':
    resolution: {integrity: sha512-34gw7PjDGB9JgePJEmhEqBhWvCiiWCuXsL9hYphDF7crW7UgI05gyBAi6MF58uGcMOiOqSJ2ybEeCvHcq0BCmQ==}
    cpu: [arm64]
    os: [linux]

  '@unrs/resolver-binding-linux-arm64-musl@1.11.1':
    resolution: {integrity: sha512-RyMIx6Uf53hhOtJDIamSbTskA99sPHS96wxVE/bJtePJJtpdKGXO1wY90oRdXuYOGOTuqjT8ACccMc4K6QmT3w==}
    cpu: [arm64]
    os: [linux]

  '@unrs/resolver-binding-linux-ppc64-gnu@1.11.1':
    resolution: {integrity: sha512-D8Vae74A4/a+mZH0FbOkFJL9DSK2R6TFPC9M+jCWYia/q2einCubX10pecpDiTmkJVUH+y8K3BZClycD8nCShA==}
    cpu: [ppc64]
    os: [linux]

  '@unrs/resolver-binding-linux-riscv64-gnu@1.11.1':
    resolution: {integrity: sha512-frxL4OrzOWVVsOc96+V3aqTIQl1O2TjgExV4EKgRY09AJ9leZpEg8Ak9phadbuX0BA4k8U5qtvMSQQGGmaJqcQ==}
    cpu: [riscv64]
    os: [linux]

  '@unrs/resolver-binding-linux-riscv64-musl@1.11.1':
    resolution: {integrity: sha512-mJ5vuDaIZ+l/acv01sHoXfpnyrNKOk/3aDoEdLO/Xtn9HuZlDD6jKxHlkN8ZhWyLJsRBxfv9GYM2utQ1SChKew==}
    cpu: [riscv64]
    os: [linux]

  '@unrs/resolver-binding-linux-s390x-gnu@1.11.1':
    resolution: {integrity: sha512-kELo8ebBVtb9sA7rMe1Cph4QHreByhaZ2QEADd9NzIQsYNQpt9UkM9iqr2lhGr5afh885d/cB5QeTXSbZHTYPg==}
    cpu: [s390x]
    os: [linux]

  '@unrs/resolver-binding-linux-x64-gnu@1.11.1':
    resolution: {integrity: sha512-C3ZAHugKgovV5YvAMsxhq0gtXuwESUKc5MhEtjBpLoHPLYM+iuwSj3lflFwK3DPm68660rZ7G8BMcwSro7hD5w==}
    cpu: [x64]
    os: [linux]

  '@unrs/resolver-binding-linux-x64-musl@1.11.1':
    resolution: {integrity: sha512-rV0YSoyhK2nZ4vEswT/QwqzqQXw5I6CjoaYMOX0TqBlWhojUf8P94mvI7nuJTeaCkkds3QE4+zS8Ko+GdXuZtA==}
    cpu: [x64]
    os: [linux]

  '@unrs/resolver-binding-wasm32-wasi@1.11.1':
    resolution: {integrity: sha512-5u4RkfxJm+Ng7IWgkzi3qrFOvLvQYnPBmjmZQ8+szTK/b31fQCnleNl1GgEt7nIsZRIf5PLhPwT0WM+q45x/UQ==}
    engines: {node: '>=14.0.0'}
    cpu: [wasm32]

  '@unrs/resolver-binding-win32-arm64-msvc@1.11.1':
    resolution: {integrity: sha512-nRcz5Il4ln0kMhfL8S3hLkxI85BXs3o8EYoattsJNdsX4YUU89iOkVn7g0VHSRxFuVMdM4Q1jEpIId1Ihim/Uw==}
    cpu: [arm64]
    os: [win32]

  '@unrs/resolver-binding-win32-ia32-msvc@1.11.1':
    resolution: {integrity: sha512-DCEI6t5i1NmAZp6pFonpD5m7i6aFrpofcp4LA2i8IIq60Jyo28hamKBxNrZcyOwVOZkgsRp9O2sXWBWP8MnvIQ==}
    cpu: [ia32]
    os: [win32]

  '@unrs/resolver-binding-win32-x64-msvc@1.11.1':
    resolution: {integrity: sha512-lrW200hZdbfRtztbygyaq/6jP6AKE8qQN2KvPcJ+x7wiD038YtnYtZ82IMNJ69GJibV7bwL3y9FgK+5w/pYt6g==}
    cpu: [x64]
    os: [win32]

  '@worldcoin/idkit-core@2.1.0':
    resolution: {integrity: sha512-6MOFcOGqpk3iiW1i25NYmRJ6JUO8KetqS5Ic0l2cqnEEKvjMa/NT1+WTuenjTUF//Mqwy5kWgtVBzUqeyEfQ2g==}
    engines: {node: '>=12.4'}

  '@worldcoin/minikit-js@1.9.6':
    resolution: {integrity: sha512-nKPj9hQngHV0bD4/SD/XZmNAYv/zfZjptPjnuzIWouRR8AQHFpdkCPIw03QujhBG+3kUwUpsBAgYPwEk4vj2dw==}
    engines: {node: '>= 16'}
    peerDependencies:
      react: ^17 || ^18 || ^19
      viem: ^2.23.5

  abitype@1.1.0:
    resolution: {integrity: sha512-6Vh4HcRxNMLA0puzPjM5GBgT4aAcFGKZzSgAXvuZ27shJP6NEpielTuqbBmZILR5/xd0PizkBGy5hReKz9jl5A==}
    peerDependencies:
      typescript: '>=5.0.4'
      zod: ^3.22.0 || ^4.0.0
    peerDependenciesMeta:
      typescript:
        optional: true
      zod:
        optional: true

  abitype@1.1.1:
    resolution: {integrity: sha512-Loe5/6tAgsBukY95eGaPSDmQHIjRZYQq8PB1MpsNccDIK8WiV+Uw6WzaIXipvaxTEL2yEB0OpEaQv3gs8pkS9Q==}
    peerDependencies:
      typescript: '>=5.0.4'
      zod: ^3.22.0 || ^4.0.0
    peerDependenciesMeta:
      typescript:
        optional: true
      zod:
        optional: true

  acorn-jsx@5.3.2:
    resolution: {integrity: sha512-rq9s+JNhf0IChjtDXxllJ7g41oZk5SlXtp0LHwyA5cejwn7vKmKp4pPri6YEePv2PU65sAsegbXtIinmDFDXgQ==}
    peerDependencies:
      acorn: ^6.0.0 || ^7.0.0 || ^8.0.0

  acorn@8.15.0:
    resolution: {integrity: sha512-NZyJarBfL7nWwIq+FDL6Zp/yHEhePMNnnJ0y3qfieCrmNvYct8uvtiV41UvlSe6apAfk0fY1FbWx+NwfmpvtTg==}
    engines: {node: '>=0.4.0'}
    hasBin: true

  ajv@6.12.6:
    resolution: {integrity: sha512-j3fVLgvTo527anyYyJOGTYJbG+vnnQYvE0m5mmkc1TK+nxAppkCLMIL0aZ4dblVCNoGShhm+kzE4ZUykBoMg4g==}

  ansi-regex@5.0.1:
    resolution: {integrity: sha512-quJQXlTSUGL2LH9SUXo8VwsY4soanhgo6LNSm84E1LBcE8s3O0wpdiRzyR9z/ZZJMlMWv37qOOb9pdJlMUEKFQ==}
    engines: {node: '>=8'}

  ansi-regex@6.2.2:
    resolution: {integrity: sha512-Bq3SmSpyFHaWjPk8If9yc6svM8c56dB5BAtW4Qbw5jHTwwXXcTLoRMkpDJp6VL0XzlWaCHTXrkFURMYmD0sLqg==}
    engines: {node: '>=12'}

  ansi-styles@4.3.0:
    resolution: {integrity: sha512-zbB9rCJAT1rbjiVDb2hqKFHNYLxgtk8NURxZ3IZwD3F6NtxbXZQCnnSi1Lkx+IDohdPlFp222wVALIheZJQSEg==}
    engines: {node: '>=8'}

  ansi-styles@6.2.3:
    resolution: {integrity: sha512-4Dj6M28JB+oAH8kFkTLUo+a2jwOFkuqb3yucU0CANcRRUbxS0cP0nZYCGjcc3BNXwRIsUVmDGgzawme7zvJHvg==}
    engines: {node: '>=12'}

  any-promise@1.3.0:
    resolution: {integrity: sha512-7UvmKalWRt1wgjL1RrGxoSJW/0QZFIegpeGvZG9kjp8vrRu55XTHbwnqq2GpXm9uLbcuhxm3IqX9OB4MZR1b2A==}

  anymatch@3.1.3:
    resolution: {integrity: sha512-KMReFUr0B4t+D+OBkjR3KYqvocp2XaSzO55UcB6mgQMd3KbcE+mWTyvVV7D/zsdEbNnV6acZUutkiHQXvTr1Rw==}
    engines: {node: '>= 8'}

  arg@5.0.2:
    resolution: {integrity: sha512-PYjyFOLKQ9y57JvQ6QLo8dAgNqswh8M1RMJYdQduT6xbWSgK36P/Z/v+p888pM69jMMfS8Xd8F6I1kQ/I9HUGg==}

  argparse@2.0.1:
    resolution: {integrity: sha512-8+9WqebbFzpX9OR+Wa6O29asIogeRMzcGtAINdpMHHyAg10f05aSFVBbcEqGf/PXw1EjAZ+q2/bEBg3DvurK3Q==}

  aria-hidden@1.2.6:
    resolution: {integrity: sha512-ik3ZgC9dY/lYVVM++OISsaYDeg1tb0VtP5uL3ouh1koGOaUMDPpbFIei4JkFimWUFPn90sbMNMXQAIVOlnYKJA==}
    engines: {node: '>=10'}

  aria-query@5.3.2:
    resolution: {integrity: sha512-COROpnaoap1E2F000S62r6A60uHZnmlvomhfyT2DlTcrY1OrBKn2UhH7qn5wTC9zMvD0AY7csdPSNwKP+7WiQw==}
    engines: {node: '>= 0.4'}

  array-buffer-byte-length@1.0.2:
    resolution: {integrity: sha512-LHE+8BuR7RYGDKvnrmcuSq3tDcKv9OFEXQt/HpbZhY7V6h0zlUXutnAD82GiFx9rdieCMjkvtcsPqBwgUl1Iiw==}
    engines: {node: '>= 0.4'}

  array-includes@3.1.9:
    resolution: {integrity: sha512-FmeCCAenzH0KH381SPT5FZmiA/TmpndpcaShhfgEN9eCVjnFBqq3l1xrI42y8+PPLI6hypzou4GXw00WHmPBLQ==}
    engines: {node: '>= 0.4'}

  array.prototype.findlast@1.2.5:
    resolution: {integrity: sha512-CVvd6FHg1Z3POpBLxO6E6zr+rSKEQ9L6rZHAaY7lLfhKsWYUBBOuMs0e9o24oopj6H+geRCX0YJ+TJLBK2eHyQ==}
    engines: {node: '>= 0.4'}

  array.prototype.findlastindex@1.2.6:
    resolution: {integrity: sha512-F/TKATkzseUExPlfvmwQKGITM3DGTK+vkAsCZoDc5daVygbJBnjEUCbgkAvVFsgfXfX4YIqZ/27G3k3tdXrTxQ==}
    engines: {node: '>= 0.4'}

  array.prototype.flat@1.3.3:
    resolution: {integrity: sha512-rwG/ja1neyLqCuGZ5YYrznA62D4mZXg0i1cIskIUKSiqF3Cje9/wXAls9B9s1Wa2fomMsIv8czB8jZcPmxCXFg==}
    engines: {node: '>= 0.4'}

  array.prototype.flatmap@1.3.3:
    resolution: {integrity: sha512-Y7Wt51eKJSyi80hFrJCePGGNo5ktJCslFuboqJsbf57CCPcm5zztluPlc4/aD8sWsKvlwatezpV4U1efk8kpjg==}
    engines: {node: '>= 0.4'}

  array.prototype.tosorted@1.1.4:
    resolution: {integrity: sha512-p6Fx8B7b7ZhL/gmUsAy0D15WhvDccw3mnGNbZpi3pmeJdxtWsj2jEaI4Y6oo3XiHfzuSgPwKc04MYt6KgvC/wA==}
    engines: {node: '>= 0.4'}

  arraybuffer.prototype.slice@1.0.4:
    resolution: {integrity: sha512-BNoCY6SXXPQ7gF2opIP4GBE+Xw7U+pHMYKuzjgCN3GwiaIR09UUeKfheyIry77QtrCBlC0KK0q5/TER/tYh3PQ==}
    engines: {node: '>= 0.4'}

  ast-types-flow@0.0.8:
    resolution: {integrity: sha512-OH/2E5Fg20h2aPrbe+QL8JZQFko0YZaF+j4mnQ7BGhfavO7OpSLa8a0y9sBwomHdSbkhTS8TQNayBfnW5DwbvQ==}

  async-function@1.0.0:
    resolution: {integrity: sha512-hsU18Ae8CDTR6Kgu9DYf0EbCr/a5iGL0rytQDobUcdpYOKokk8LEjVphnXkDkgpi0wYVsqrXuP0bZxJaTqdgoA==}
    engines: {node: '>= 0.4'}

  autoprefixer@10.4.21:
    resolution: {integrity: sha512-O+A6LWV5LDHSJD3LjHYoNi4VLsj/Whi7k6zG12xTYaU4cQ8oxQGckXNX8cRHK5yOZ/ppVHe0ZBXGzSV9jXdVbQ==}
    engines: {node: ^10 || ^12 || >=14}
    hasBin: true
    peerDependencies:
      postcss: ^8.1.0

  available-typed-arrays@1.0.7:
    resolution: {integrity: sha512-wvUjBtSGN7+7SjNpq/9M2Tg350UZD3q62IFZLbRAR1bSMlCo1ZaeW+BJ+D090e4hIIZLBcTDWe4Mh4jvUDajzQ==}
    engines: {node: '>= 0.4'}

  axe-core@4.10.3:
    resolution: {integrity: sha512-Xm7bpRXnDSX2YE2YFfBk2FnF0ep6tmG7xPh8iHee8MIcrgq762Nkce856dYtJYLkuIoYZvGfTs/PbZhideTcEg==}
    engines: {node: '>=4'}

  axobject-query@4.1.0:
    resolution: {integrity: sha512-qIj0G9wZbMGNLjLmg1PT6v2mE9AH2zlnADJD/2tC6E00hgmhUOfEB6greHPAfLRSufHqROIUTkw6E+M3lH0PTQ==}
    engines: {node: '>= 0.4'}

  balanced-match@1.0.2:
    resolution: {integrity: sha512-3oSeUO0TMV67hN1AmbXsK4yaqU7tjiHlbxRDZOpH0KW9+CeX4bRAaX0Anxt0tx2MrpRpWwQaPwIlISEJhYU5Pw==}

  base64-js@1.5.1:
    resolution: {integrity: sha512-AKpaYlHn8t4SVbOHCy+b5+KKgvR4vrsD8vbvrbiQJps7fKDTkjkDry6ji0rUJjC0kzbNePLwzxq8iypo41qeWA==}

  baseline-browser-mapping@2.8.7:
    resolution: {integrity: sha512-bxxN2M3a4d1CRoQC//IqsR5XrLh0IJ8TCv2x6Y9N0nckNz/rTjZB3//GGscZziZOxmjP55rzxg/ze7usFI9FqQ==}
    hasBin: true

  binary-extensions@2.3.0:
    resolution: {integrity: sha512-Ceh+7ox5qe7LJuLHoY0feh3pHuUDHAcRUeyL2VYghZwfpkNIy/+8Ocg0a3UuSoYzavmylwuLWQOf3hl0jjMMIw==}
    engines: {node: '>=8'}

  brace-expansion@1.1.12:
    resolution: {integrity: sha512-9T9UjW3r0UW5c1Q7GTwllptXwhvYmEzFhzMfZ9H7FQWt+uZePjZPjBP/W1ZEyZ1twGWom5/56TF4lPcqjnDHcg==}

  brace-expansion@2.0.2:
    resolution: {integrity: sha512-Jt0vHyM+jmUBqojB7E1NIYadt0vI0Qxjxd2TErW94wDz+E2LAm5vKMXXwg6ZZBTHPuUlDgQHKXvjGBdfcF1ZDQ==}

  braces@3.0.3:
    resolution: {integrity: sha512-yQbXgO/OSZVD2IsiLlro+7Hf6Q18EJrKSEsdoMzKePKXct3gvD8oLcOQdIzGupr5Fj+EDe8gO/lxc1BzfMpxvA==}
    engines: {node: '>=8'}

  browser-or-node@3.0.0-pre.0:
    resolution: {integrity: sha512-J6/RvtjajlHVJMBZ/Xk+5O9E8CKUHOZDz5e/eG8UBjWBSB/d/tgqFOua/xxqP+eGfgZlaJHELHnC3mdsVTTMIQ==}

  browserslist@4.26.2:
    resolution: {integrity: sha512-ECFzp6uFOSB+dcZ5BK/IBaGWssbSYBHvuMeMt3MMFyhI0Z8SqGgEkBLARgpRH3hutIgPVsALcMwbDrJqPxQ65A==}
    engines: {node: ^6 || ^7 || ^8 || ^9 || ^10 || ^11 || ^12 || >=13.7}
    hasBin: true

  buffer@6.0.3:
    resolution: {integrity: sha512-FTiCpNxtwiZZHEZbcbTIcZjERVICn9yq/pDFkTl95/AxzD1naBctN7YO68riM/gLSDY7sdrMby8hofADYuuqOA==}

  busboy@1.6.0:
    resolution: {integrity: sha512-8SFQbg/0hQ9xy3UNTB0YEnsNBbWfhf7RtnzpL7TkBiTBRfrQ9Fxcnz7VJsleJpyp6rVLvXiuORqjlHi5q+PYuA==}
    engines: {node: '>=10.16.0'}

  call-bind-apply-helpers@1.0.2:
    resolution: {integrity: sha512-Sp1ablJ0ivDkSzjcaJdxEunN5/XvksFJ2sMBFfq6x0ryhQV/2b/KwFe21cMpmHtPOSij8K99/wSfoEuTObmuMQ==}
    engines: {node: '>= 0.4'}

  call-bind@1.0.8:
    resolution: {integrity: sha512-oKlSFMcMwpUg2ednkhQ454wfWiU/ul3CkJe/PEHcTKuiX6RpbehUiFMXu13HalGZxfUwCQzZG747YXBn1im9ww==}
    engines: {node: '>= 0.4'}

  call-bound@1.0.4:
    resolution: {integrity: sha512-+ys997U96po4Kx/ABpBCqhA9EuxJaQWDQg7295H4hBphv3IZg0boBKuwYpt4YXp6MZ5AmZQnU/tyMTlRpaSejg==}
    engines: {node: '>= 0.4'}

  callsites@3.1.0:
    resolution: {integrity: sha512-P8BjAsXvZS+VIDUI11hHCQEv74YT67YUi5JJFNWIqL235sBmjX4+qx9Muvls5ivyNENctx46xQLQ3aTuE7ssaQ==}
    engines: {node: '>=6'}

  camelcase-css@2.0.1:
    resolution: {integrity: sha512-QOSvevhslijgYwRx6Rv7zKdMF8lbRmx+uQGx2+vDc+KI/eBnsy9kit5aj23AgGu3pa4t9AgwbnXWqS+iOY+2aA==}
    engines: {node: '>= 6'}

  caniuse-lite@1.0.30001745:
    resolution: {integrity: sha512-ywt6i8FzvdgrrrGbr1jZVObnVv6adj+0if2/omv9cmR2oiZs30zL4DIyaptKcbOrBdOIc74QTMoJvSE2QHh5UQ==}

  canvas-confetti@1.9.3:
    resolution: {integrity: sha512-rFfTURMvmVEX1gyXFgn5QMn81bYk70qa0HLzcIOSVEyl57n6o9ItHeBtUSWdvKAPY0xlvBHno4/v3QPrT83q9g==}

  chalk@4.1.2:
    resolution: {integrity: sha512-oKnbhFyRIXpUuez8iBMmyEa4nbj4IOQyuhc/wy9kY7/WVPcwIO9VA668Pu8RkO7+0G76SLROeyw9CpQ061i4mA==}
    engines: {node: '>=10'}

  chokidar@3.6.0:
    resolution: {integrity: sha512-7VT13fmjotKpGipCW9JEQAusEPE+Ei8nl6/g4FBAmIm0GOOLMua9NDDo/DWp0ZAxCr3cPq5ZpBqmPAQgDda2Pw==}
    engines: {node: '>= 8.10.0'}

  chownr@3.0.0:
    resolution: {integrity: sha512-+IxzY9BZOQd/XuYPRmrvEVjF/nqj5kgT4kEq7VofrDoM1MxoRjEWkrCC3EtLi59TVawxTAn+orJwFQcrqEN1+g==}
    engines: {node: '>=18'}

  class-variance-authority@0.7.1:
    resolution: {integrity: sha512-Ka+9Trutv7G8M6WT6SeiRWz792K5qEqIGEGzXKhAE6xOWAY6pPH8U+9IY3oCMv6kqTmLsv7Xh/2w2RigkePMsg==}

  client-only@0.0.1:
    resolution: {integrity: sha512-IV3Ou0jSMzZrd3pZ48nLkT9DA7Ag1pnPzaiQhpW7c3RbcqqzvzzVu+L8gfqMp/8IM2MQtSiqaCxrrcfu8I8rMA==}

  clsx@2.1.1:
    resolution: {integrity: sha512-eYm0QWBtUrBWZWG0d386OGAw16Z995PiOVo2B7bjWSbHedGl5e0ZWaq65kOGgUSNesEIDkB9ISbTg/JK9dhCZA==}
    engines: {node: '>=6'}

  cmdk@1.0.4:
    resolution: {integrity: sha512-AnsjfHyHpQ/EFeAnG216WY7A5LiYCoZzCSygiLvfXC3H3LFGCprErteUcszaVluGOhuOTbJS3jWHrSDYPBBygg==}
    peerDependencies:
      react: ^18 || ^19 || ^19.0.0-rc
      react-dom: ^18 || ^19 || ^19.0.0-rc

  color-convert@2.0.1:
    resolution: {integrity: sha512-RRECPsj7iu/xb5oKYcsFHSppFNnsj/52OVTRKb4zP5onXwVF3zVmmToNcOfGC+CRDpfK/U584fMg38ZHCaElKQ==}
    engines: {node: '>=7.0.0'}

  color-name@1.1.4:
    resolution: {integrity: sha512-dOy+3AuW3a2wNbZHIuMZpTcgjGuLU/uBL/ubcZF9OXbDo8ff4O8yVp5Bf0efS8uEoYo5q4Fx7dY9OgQGXgAsQA==}

  color-string@1.9.1:
    resolution: {integrity: sha512-shrVawQFojnZv6xM40anx4CkoDP+fZsw/ZerEMsW/pyzsRbElpsL/DBVW7q3ExxwusdNXI3lXpuhEZkzs8p5Eg==}

  color@4.2.3:
    resolution: {integrity: sha512-1rXeuUUiGGrykh+CeBdu5Ie7OJwinCgQY0bc7GCRxy5xVHy+moaqkpL/jqQq0MtQOeYcrqEz4abc5f0KtU7W4A==}
    engines: {node: '>=12.5.0'}

  commander@4.1.1:
    resolution: {integrity: sha512-NOKm8xhkzAjzFx8B2v5OAHT+u5pRQc2UCa2Vq9jYL/31o2wi9mxBA7LIFs3sV5VSC49z6pEhfbMULvShKj26WA==}
    engines: {node: '>= 6'}

  concat-map@0.0.1:
    resolution: {integrity: sha512-/Srv4dswyQNBfohGpz9o6Yb3Gz3SrUDqBH5rTuhGR7ahtlbYKnVxw2bCFMRljaA7EXHaXZ8wsHdodFvbkhKmqg==}

  cross-spawn@7.0.6:
    resolution: {integrity: sha512-uV2QOWP2nWzsy2aMp8aRibhi9dlzF5Hgh5SHaB9OiTGEyDTiJJyx0uy51QXdyWbtAHNua4XJzUKca3OzKUd3vA==}
    engines: {node: '>= 8'}

  cssesc@3.0.0:
    resolution: {integrity: sha512-/Tb/JcjK111nNScGob5MNtsntNM1aCNUDipB/TkwZFhyDrrE47SOx/18wF2bbjgc3ZzCSKW1T5nt5EbFoAz/Vg==}
    engines: {node: '>=4'}
    hasBin: true

  csstype@3.1.3:
    resolution: {integrity: sha512-M1uQkMl8rQK/szD0LNhtqxIPLpimGm8sOBwU7lLnCpSbTyY3yeU1Vc7l4KT5zT4s/yOxHH5O7tIuuLOCnLADRw==}

  d3-array@3.2.4:
    resolution: {integrity: sha512-tdQAmyA18i4J7wprpYq8ClcxZy3SC31QMeByyCFyRt7BVHdREQZ5lpzoe5mFEYZUWe+oq8HBvk9JjpibyEV4Jg==}
    engines: {node: '>=12'}

  d3-color@3.1.0:
    resolution: {integrity: sha512-zg/chbXyeBtMQ1LbD/WSoW2DpC3I0mpmPdW+ynRTj/x2DAWYrIY7qeZIHidozwV24m4iavr15lNwIwLxRmOxhA==}
    engines: {node: '>=12'}

  d3-ease@3.0.1:
    resolution: {integrity: sha512-wR/XK3D3XcLIZwpbvQwQ5fK+8Ykds1ip7A2Txe0yxncXSdq1L9skcG7blcedkOX+ZcgxGAmLX1FrRGbADwzi0w==}
    engines: {node: '>=12'}

  d3-format@3.1.0:
    resolution: {integrity: sha512-YyUI6AEuY/Wpt8KWLgZHsIU86atmikuoOmCfommt0LYHiQSPjvX2AcFc38PX0CBpr2RCyZhjex+NS/LPOv6YqA==}
    engines: {node: '>=12'}

  d3-interpolate@3.0.1:
    resolution: {integrity: sha512-3bYs1rOD33uo8aqJfKP3JWPAibgw8Zm2+L9vBKEHJ2Rg+viTR7o5Mmv5mZcieN+FRYaAOWX5SJATX6k1PWz72g==}
    engines: {node: '>=12'}

  d3-path@3.1.0:
    resolution: {integrity: sha512-p3KP5HCf/bvjBSSKuXid6Zqijx7wIfNW+J/maPs+iwR35at5JCbLUT0LzF1cnjbCHWhqzQTIN2Jpe8pRebIEFQ==}
    engines: {node: '>=12'}

  d3-scale@4.0.2:
    resolution: {integrity: sha512-GZW464g1SH7ag3Y7hXjf8RoUuAFIqklOAq3MRl4OaWabTFJY9PN/E1YklhXLh+OQ3fM9yS2nOkCoS+WLZ6kvxQ==}
    engines: {node: '>=12'}

  d3-shape@3.2.0:
    resolution: {integrity: sha512-SaLBuwGm3MOViRq2ABk3eLoxwZELpH6zhl3FbAoJ7Vm1gofKx6El1Ib5z23NUEhF9AsGl7y+dzLe5Cw2AArGTA==}
    engines: {node: '>=12'}

  d3-time-format@4.1.0:
    resolution: {integrity: sha512-dJxPBlzC7NugB2PDLwo9Q8JiTR3M3e4/XANkreKSUxF8vvXKqm1Yfq4Q5dl8budlunRVlUUaDUgFt7eA8D6NLg==}
    engines: {node: '>=12'}

  d3-time@3.1.0:
    resolution: {integrity: sha512-VqKjzBLejbSMT4IgbmVgDjpkYrNWUYJnbCGo874u7MMKIWsILRX+OpX/gTk8MqjpT1A/c6HY2dCA77ZN0lkQ2Q==}
    engines: {node: '>=12'}

  d3-timer@3.0.1:
    resolution: {integrity: sha512-ndfJ/JxxMd3nw31uyKoY2naivF+r29V+Lc0svZxe1JvvIRmi8hUsrMvdOwgS1o6uBHmiz91geQ0ylPP0aj1VUA==}
    engines: {node: '>=12'}

  damerau-levenshtein@1.0.8:
    resolution: {integrity: sha512-sdQSFB7+llfUcQHUQO3+B8ERRj0Oa4w9POWMI/puGtuf7gFywGmkaLCElnudfTiKZV+NvHqL0ifzdrI8Ro7ESA==}

  data-view-buffer@1.0.2:
    resolution: {integrity: sha512-EmKO5V3OLXh1rtK2wgXRansaK1/mtVdTUEiEI0W8RkvgT05kfxaH29PliLnpLP73yYO6142Q72QNa8Wx/A5CqQ==}
    engines: {node: '>= 0.4'}

  data-view-byte-length@1.0.2:
    resolution: {integrity: sha512-tuhGbE6CfTM9+5ANGf+oQb72Ky/0+s3xKUpHvShfiz2RxMFgFPjsXuRLBVMtvMs15awe45SRb83D6wH4ew6wlQ==}
    engines: {node: '>= 0.4'}

  data-view-byte-offset@1.0.1:
    resolution: {integrity: sha512-BS8PfmtDGnrgYdOonGZQdLZslWIeCGFP9tpan0hi1Co2Zr2NKADsvGYA8XxuG/4UWgJ6Cjtv+YJnB6MM69QGlQ==}
    engines: {node: '>= 0.4'}

  date-fns-jalali@4.1.0-0:
    resolution: {integrity: sha512-hTIP/z+t+qKwBDcmmsnmjWTduxCg+5KfdqWQvb2X/8C9+knYY6epN/pfxdDuyVlSVeFz0sM5eEfwIUQ70U4ckg==}

  date-fns@4.1.0:
    resolution: {integrity: sha512-Ukq0owbQXxa/U3EGtsdVBkR1w7KOQ5gIBqdH2hkvknzZPYvBxb/aa6E8L7tmjFtkwZBu3UXBbjIgPo/Ez4xaNg==}

  debug@3.2.7:
    resolution: {integrity: sha512-CFjzYYAi4ThfiQvizrFQevTTXHtnCqWfe7x1AhgEscTz6ZbLbfoLRLPugTQyBth6f8ZERVUSyWHFD/7Wu4t1XQ==}
    peerDependencies:
      supports-color: '*'
    peerDependenciesMeta:
      supports-color:
        optional: true

  debug@4.4.3:
    resolution: {integrity: sha512-RGwwWnwQvkVfavKVt22FGLw+xYSdzARwm0ru6DhTVA3umU5hZc28V3kO4stgYryrTlLpuvgI9GiijltAjNbcqA==}
    engines: {node: '>=6.0'}
    peerDependencies:
      supports-color: '*'
    peerDependenciesMeta:
      supports-color:
        optional: true

  decimal.js-light@2.5.1:
    resolution: {integrity: sha512-qIMFpTMZmny+MMIitAB6D7iVPEorVw6YQRWkvarTkT4tBeSLLiHzcwj6q0MmYSFCiVpiqPJTJEYIrpcPzVEIvg==}

  deep-is@0.1.4:
    resolution: {integrity: sha512-oIPzksmTg4/MriiaYGO+okXDT7ztn/w3Eptv/+gSIdMdKsJo0u4CfYNFJPy+4SKMuCqGw2wxnA+URMg3t8a/bQ==}

  define-data-property@1.1.4:
    resolution: {integrity: sha512-rBMvIzlpA8v6E+SJZoo++HAYqsLrkg7MSfIinMPFhmkorw7X+dOXVJQs+QT69zGkzMyfDnIMN2Wid1+NbL3T+A==}
    engines: {node: '>= 0.4'}

  define-properties@1.2.1:
    resolution: {integrity: sha512-8QmQKqEASLd5nx0U1B1okLElbUuuttJ/AnYmRXbbbGDWh6uS208EjD4Xqq/I9wK7u0v6O08XhTWnt5XtEbR6Dg==}
    engines: {node: '>= 0.4'}

  detect-libc@2.1.1:
    resolution: {integrity: sha512-ecqj/sy1jcK1uWrwpR67UhYrIFQ+5WlGxth34WquCbamhFA6hkkwiu37o6J5xCHdo1oixJRfVRw+ywV+Hq/0Aw==}
    engines: {node: '>=8'}

  detect-node-es@1.1.0:
    resolution: {integrity: sha512-ypdmJU/TbBby2Dxibuv7ZLW3Bs1QEmM7nHjEANfohJLvE0XVujisn1qPJcZxg+qDucsr+bP6fLD1rPS3AhJ7EQ==}

  didyoumean@1.2.2:
    resolution: {integrity: sha512-gxtyfqMg7GKyhQmb056K7M3xszy/myH8w+B4RT+QXBQsvAOdc3XymqDDPHx1BgPgsdAA5SIifona89YtRATDzw==}

  dlv@1.1.3:
    resolution: {integrity: sha512-+HlytyjlPKnIG8XuRG8WvmBP8xs8P71y+SKKS6ZXWoEgLuePxtDoUEiH7WkdePWrQ5JBpE6aoVqfZfJUQkjXwA==}

  doctrine@2.1.0:
    resolution: {integrity: sha512-35mSku4ZXK0vfCuHEDAwt55dg2jNajHZ1odvF+8SSr82EsZY4QmXfuWso8oEd8zRhVObSN18aM0CjSdoBX7zIw==}
    engines: {node: '>=0.10.0'}

  doctrine@3.0.0:
    resolution: {integrity: sha512-yS+Q5i3hBf7GBkd4KG8a7eBNNWNGLTaEwwYWUijIYM7zrlYDM0BFXHjjPWlWZ1Rg7UaddZeIDmi9jF3HmqiQ2w==}
    engines: {node: '>=6.0.0'}

  dom-helpers@5.2.1:
    resolution: {integrity: sha512-nRCa7CK3VTrM2NmGkIy4cbK7IZlgBE/PYMn55rrXefr5xXDP0LdtfPnblFDoVdcAfslJ7or6iqAUnx0CCGIWQA==}

  dunder-proto@1.0.1:
    resolution: {integrity: sha512-KIN/nDJBQRcXw0MLVhZE9iQHmG68qAVIBg9CqmUYjmQIhgij9U5MFvrqkUL5FbtyyzZuOeOt0zdeRe4UY7ct+A==}
    engines: {node: '>= 0.4'}

  eastasianwidth@0.2.0:
    resolution: {integrity: sha512-I88TYZWc9XiYHRQ4/3c5rjjfgkjhLyW2luGIheGERbNQ6OY7yTybanSpDXZa8y7VUP9YmDcYa+eyq4ca7iLqWA==}

  electron-to-chromium@1.5.224:
    resolution: {integrity: sha512-kWAoUu/bwzvnhpdZSIc6KUyvkI1rbRXMT0Eq8pKReyOyaPZcctMli+EgvcN1PAvwVc7Tdo4Fxi2PsLNDU05mdg==}

  embla-carousel-react@8.5.1:
    resolution: {integrity: sha512-z9Y0K84BJvhChXgqn2CFYbfEi6AwEr+FFVVKm/MqbTQ2zIzO1VQri6w67LcfpVF0AjbhwVMywDZqY4alYkjW5w==}
    peerDependencies:
      react: ^16.8.0 || ^17.0.1 || ^18.0.0 || ^19.0.0 || ^19.0.0-rc

  embla-carousel-reactive-utils@8.5.1:
    resolution: {integrity: sha512-n7VSoGIiiDIc4MfXF3ZRTO59KDp820QDuyBDGlt5/65+lumPHxX2JLz0EZ23hZ4eg4vZGUXwMkYv02fw2JVo/A==}
    peerDependencies:
      embla-carousel: 8.5.1

  embla-carousel@8.5.1:
    resolution: {integrity: sha512-JUb5+FOHobSiWQ2EJNaueCNT/cQU9L6XWBbWmorWPQT9bkbk+fhsuLr8wWrzXKagO3oWszBO7MSx+GfaRk4E6A==}

  emoji-regex@8.0.0:
    resolution: {integrity: sha512-MSjYzcWNOA0ewAHpz0MxpYFvwg6yjy1NG3xteoqz644VCo/RPgnr1/GGt+ic3iJTzQ8Eu3TdM14SawnVUmGE6A==}

  emoji-regex@9.2.2:
    resolution: {integrity: sha512-L18DaJsXSUk2+42pv8mLs5jJT2hqFkFE4j21wOmgbUqsZ2hL72NsUU785g9RXgo3s0ZNgVl42TiHp3ZtOv/Vyg==}

  enhanced-resolve@5.18.3:
    resolution: {integrity: sha512-d4lC8xfavMeBjzGr2vECC3fsGXziXZQyJxD868h2M/mBI3PwAuODxAkLkq5HYuvrPYcUtiLzsTo8U3PgX3Ocww==}
    engines: {node: '>=10.13.0'}

  es-abstract@1.24.0:
    resolution: {integrity: sha512-WSzPgsdLtTcQwm4CROfS5ju2Wa1QQcVeT37jFjYzdFz1r9ahadC8B8/a4qxJxM+09F18iumCdRmlr96ZYkQvEg==}
    engines: {node: '>= 0.4'}

  es-define-property@1.0.1:
    resolution: {integrity: sha512-e3nRfgfUZ4rNGL232gUgX06QNyyez04KdjFrF+LTRoOXmrOgFKDg4BCdsjW8EnT69eqdYGmRpJwiPVYNrCaW3g==}
    engines: {node: '>= 0.4'}

  es-errors@1.3.0:
    resolution: {integrity: sha512-Zf5H2Kxt2xjTvbJvP2ZWLEICxA6j+hAmMzIlypy4xcBg1vKVnx89Wy0GbS+kf5cwCVFFzdCFh2XSCFNULS6csw==}
    engines: {node: '>= 0.4'}

  es-iterator-helpers@1.2.1:
    resolution: {integrity: sha512-uDn+FE1yrDzyC0pCo961B2IHbdM8y/ACZsKD4dG6WqrjV53BADjwa7D+1aom2rsNVfLyDgU/eigvlJGJ08OQ4w==}
    engines: {node: '>= 0.4'}

  es-object-atoms@1.1.1:
    resolution: {integrity: sha512-FGgH2h8zKNim9ljj7dankFPcICIK9Cp5bm+c2gQSYePhpaG5+esrLODihIorn+Pe6FGJzWhXQotPv73jTaldXA==}
    engines: {node: '>= 0.4'}

  es-set-tostringtag@2.1.0:
    resolution: {integrity: sha512-j6vWzfrGVfyXxge+O0x5sh6cvxAog0a/4Rdd2K36zCMV5eJ+/+tOAngRO8cODMNWbVRdVlmGZQL2YS3yR8bIUA==}
    engines: {node: '>= 0.4'}

  es-shim-unscopables@1.1.0:
    resolution: {integrity: sha512-d9T8ucsEhh8Bi1woXCf+TIKDIROLG5WCkxg8geBCbvk22kzwC5G2OnXVMO6FUsvQlgUUXQ2itephWDLqDzbeCw==}
    engines: {node: '>= 0.4'}

  es-to-primitive@1.3.0:
    resolution: {integrity: sha512-w+5mJ3GuFL+NjVtJlvydShqE1eN3h3PbI7/5LAsYJP/2qtuMXjfL2LpHSRqo4b4eSF5K/DH1JXKUAHSB2UW50g==}
    engines: {node: '>= 0.4'}

  escalade@3.2.0:
    resolution: {integrity: sha512-WUj2qlxaQtO4g6Pq5c29GTcWGDyd8itL8zTlipgECz3JesAiiOKotd8JU6otB3PACgG6xkJUyVhboMS+bje/jA==}
    engines: {node: '>=6'}

  escape-string-regexp@4.0.0:
    resolution: {integrity: sha512-TtpcNJ3XAzx3Gq8sWRzJaVajRs0uVxA2YAkdb1jm2YkPz4G6egUFAyA3n5vtEIZefPk5Wa4UXbKuS5fKkJWdgA==}
    engines: {node: '>=10'}

  eslint-config-next@14.2.33:
    resolution: {integrity: sha512-e2W+waB+I5KuoALAtKZl3WVDU4Q1MS6gF/gdcwHh0WOAkHf4TZI6dPjd25wKhlZFAsFrVKy24Z7/IwOhn8dHBw==}
    peerDependencies:
      eslint: ^7.23.0 || ^8.0.0
      typescript: '>=3.3.1'
    peerDependenciesMeta:
      typescript:
        optional: true

  eslint-config-next@15.5.4:
    resolution: {integrity: sha512-BzgVVuT3kfJes8i2GHenC1SRJ+W3BTML11lAOYFOOPzrk2xp66jBOAGEFRw+3LkYCln5UzvFsLhojrshb5Zfaw==}
    peerDependencies:
      eslint: ^7.23.0 || ^8.0.0 || ^9.0.0
      typescript: '>=3.3.1'
    peerDependenciesMeta:
      typescript:
        optional: true

  eslint-import-resolver-node@0.3.9:
    resolution: {integrity: sha512-WFj2isz22JahUv+B788TlO3N6zL3nNJGU8CcZbPZvVEkBPaJdCV4vy5wyghty5ROFbCRnm132v8BScu5/1BQ8g==}

  eslint-import-resolver-typescript@3.10.1:
    resolution: {integrity: sha512-A1rHYb06zjMGAxdLSkN2fXPBwuSaQ0iO5M/hdyS0Ajj1VBaRp0sPD3dn1FhME3c/JluGFbwSxyCfqdSbtQLAHQ==}
    engines: {node: ^14.18.0 || >=16.0.0}
    peerDependencies:
      eslint: '*'
      eslint-plugin-import: '*'
      eslint-plugin-import-x: '*'
    peerDependenciesMeta:
      eslint-plugin-import:
        optional: true
      eslint-plugin-import-x:
        optional: true

  eslint-module-utils@2.12.1:
    resolution: {integrity: sha512-L8jSWTze7K2mTg0vos/RuLRS5soomksDPoJLXIslC7c8Wmut3bx7CPpJijDcBZtxQ5lrbUdM+s0OlNbz0DCDNw==}
    engines: {node: '>=4'}
    peerDependencies:
      '@typescript-eslint/parser': '*'
      eslint: '*'
      eslint-import-resolver-node: '*'
      eslint-import-resolver-typescript: '*'
      eslint-import-resolver-webpack: '*'
    peerDependenciesMeta:
      '@typescript-eslint/parser':
        optional: true
      eslint:
        optional: true
      eslint-import-resolver-node:
        optional: true
      eslint-import-resolver-typescript:
        optional: true
      eslint-import-resolver-webpack:
        optional: true

  eslint-plugin-import@2.32.0:
    resolution: {integrity: sha512-whOE1HFo/qJDyX4SnXzP4N6zOWn79WhnCUY/iDR0mPfQZO8wcYE4JClzI2oZrhBnnMUCBCHZhO6VQyoBU95mZA==}
    engines: {node: '>=4'}
    peerDependencies:
      '@typescript-eslint/parser': '*'
      eslint: ^2 || ^3 || ^4 || ^5 || ^6 || ^7.2.0 || ^8 || ^9
    peerDependenciesMeta:
      '@typescript-eslint/parser':
        optional: true

  eslint-plugin-jsx-a11y@6.10.2:
    resolution: {integrity: sha512-scB3nz4WmG75pV8+3eRUQOHZlNSUhFNq37xnpgRkCCELU3XMvXAxLk1eqWWyE22Ki4Q01Fnsw9BA3cJHDPgn2Q==}
    engines: {node: '>=4.0'}
    peerDependencies:
      eslint: ^3 || ^4 || ^5 || ^6 || ^7 || ^8 || ^9

  eslint-plugin-react-hooks@5.0.0-canary-7118f5dd7-20230705:
    resolution: {integrity: sha512-AZYbMo/NW9chdL7vk6HQzQhT+PvTAEVqWk9ziruUoW2kAOcN5qNyelv70e0F1VNQAbvutOC9oc+xfWycI9FxDw==}
    engines: {node: '>=10'}
    peerDependencies:
      eslint: ^3.0.0 || ^4.0.0 || ^5.0.0 || ^6.0.0 || ^7.0.0 || ^8.0.0-0

  eslint-plugin-react-hooks@5.2.0:
    resolution: {integrity: sha512-+f15FfK64YQwZdJNELETdn5ibXEUQmW1DZL6KXhNnc2heoy/sg9VJJeT7n8TlMWouzWqSWavFkIhHyIbIAEapg==}
    engines: {node: '>=10'}
    peerDependencies:
      eslint: ^3.0.0 || ^4.0.0 || ^5.0.0 || ^6.0.0 || ^7.0.0 || ^8.0.0-0 || ^9.0.0

  eslint-plugin-react@7.37.5:
    resolution: {integrity: sha512-Qteup0SqU15kdocexFNAJMvCJEfa2xUKNV4CC1xsVMrIIqEy3SQ/rqyxCWNzfrd3/ldy6HMlD2e0JDVpDg2qIA==}
    engines: {node: '>=4'}
    peerDependencies:
      eslint: ^3 || ^4 || ^5 || ^6 || ^7 || ^8 || ^9.7

  eslint-scope@7.2.2:
    resolution: {integrity: sha512-dOt21O7lTMhDM+X9mB4GX+DZrZtCUJPL/wlcTqxyrx5IvO0IYtILdtrQGQp+8n5S0gwSVmOf9NQrjMOgfQZlIg==}
    engines: {node: ^12.22.0 || ^14.17.0 || >=16.0.0}

  eslint-scope@8.4.0:
    resolution: {integrity: sha512-sNXOfKCn74rt8RICKMvJS7XKV/Xk9kA7DyJr8mJik3S7Cwgy3qlkkmyS2uQB3jiJg6VNdZd/pDBJu0nvG2NlTg==}
    engines: {node: ^18.18.0 || ^20.9.0 || >=21.1.0}

  eslint-visitor-keys@3.4.3:
    resolution: {integrity: sha512-wpc+LXeiyiisxPlEkUzU6svyS1frIO3Mgxj1fdy7Pm8Ygzguax2N3Fa/D/ag1WqbOprdI+uY6wMUl8/a2G+iag==}
    engines: {node: ^12.22.0 || ^14.17.0 || >=16.0.0}

  eslint-visitor-keys@4.2.1:
    resolution: {integrity: sha512-Uhdk5sfqcee/9H/rCOJikYz67o0a2Tw2hGRPOG2Y1R2dg7brRe1uG0yaNQDHu+TO/uQPF/5eCapvYSmHUjt7JQ==}
    engines: {node: ^18.18.0 || ^20.9.0 || >=21.1.0}

  eslint@8.57.1:
    resolution: {integrity: sha512-ypowyDxpVSYpkXr9WPv2PAZCtNip1Mv5KTW0SCurXv/9iOpcrH9PaqUElksqEB6pChqHGDRCFTyrZlGhnLNGiA==}
    engines: {node: ^12.22.0 || ^14.17.0 || >=16.0.0}
    deprecated: This version is no longer supported. Please see https://eslint.org/version-support for other options.
    hasBin: true

  eslint@9.36.0:
    resolution: {integrity: sha512-hB4FIzXovouYzwzECDcUkJ4OcfOEkXTv2zRY6B9bkwjx/cprAq0uvm1nl7zvQ0/TsUk0zQiN4uPfJpB9m+rPMQ==}
    engines: {node: ^18.18.0 || ^20.9.0 || >=21.1.0}
    hasBin: true
    peerDependencies:
      jiti: '*'
    peerDependenciesMeta:
      jiti:
        optional: true

  espree@10.4.0:
    resolution: {integrity: sha512-j6PAQ2uUr79PZhBjP5C5fhl8e39FmRnOjsD5lGnWrFU8i2G776tBK7+nP8KuQUTTyAZUwfQqXAgrVH5MbH9CYQ==}
    engines: {node: ^18.18.0 || ^20.9.0 || >=21.1.0}

  espree@9.6.1:
    resolution: {integrity: sha512-oruZaFkjorTpF32kDSI5/75ViwGeZginGGy2NoOSg3Q9bnwlnmDm4HLnkl0RE3n+njDXR037aY1+x58Z/zFdwQ==}
    engines: {node: ^12.22.0 || ^14.17.0 || >=16.0.0}

  esquery@1.6.0:
    resolution: {integrity: sha512-ca9pw9fomFcKPvFLXhBKUK90ZvGibiGOvRJNbjljY7s7uq/5YO4BOzcYtJqExdx99rF6aAcnRxHmcUHcz6sQsg==}
    engines: {node: '>=0.10'}

  esrecurse@4.3.0:
    resolution: {integrity: sha512-KmfKL3b6G+RXvP8N1vr3Tq1kL/oCFgn2NYXEtqP8/L3pKapUA4G8cFVaoF3SU323CD4XypR/ffioHmkti6/Tag==}
    engines: {node: '>=4.0'}

  estraverse@5.3.0:
    resolution: {integrity: sha512-MMdARuVEQziNTeJD8DgMqmhwR11BRQ/cBP+pLtYdSTnf3MIO8fFeiINEbX36ZdNlfU/7A9f3gUw49B3oQsvwBA==}
    engines: {node: '>=4.0'}

  esutils@2.0.3:
    resolution: {integrity: sha512-kVscqXk4OCp68SZ0dkgEKVi6/8ij300KBWTJq32P/dYeWTSwK41WyTxalN1eRmA5Z9UU/LX9D7FWSmV9SAYx6g==}
    engines: {node: '>=0.10.0'}

  eventemitter3@4.0.7:
    resolution: {integrity: sha512-8guHBZCwKnFhYdHr2ysuRWErTwhoN2X8XELRlrRwpmfeY2jjuUN4taQMsULKUVo1K4DvZl+0pgfyoysHxvmvEw==}

  eventemitter3@5.0.1:
    resolution: {integrity: sha512-GWkBvjiSZK87ELrYOSESUYeVIc9mvLLf/nXalMOS5dYrgZq9o5OVkbZAVM06CVxYsCwH9BDZFPlQTlPA1j4ahA==}

  fast-deep-equal@3.1.3:
    resolution: {integrity: sha512-f3qQ9oQy9j2AhBe/H9VC91wLmKBCCU/gDOnKNAYG5hswO7BLKj09Hc5HYNz9cGI++xlpDCIgDaitVs03ATR84Q==}

  fast-equals@5.3.2:
    resolution: {integrity: sha512-6rxyATwPCkaFIL3JLqw8qXqMpIZ942pTX/tbQFkRsDGblS8tNGtlUauA/+mt6RUfqn/4MoEr+WDkYoIQbibWuQ==}
    engines: {node: '>=6.0.0'}

  fast-glob@3.3.1:
    resolution: {integrity: sha512-kNFPyjhh5cKjrUltxs+wFx+ZkbRaxxmZ+X0ZU31SOsxCEtP9VPgtq2teZw1DebupL5GmDaNQ6yKMMVcM41iqDg==}
    engines: {node: '>=8.6.0'}

  fast-glob@3.3.3:
    resolution: {integrity: sha512-7MptL8U0cqcFdzIzwOTHoilX9x5BrNqye7Z/LuC7kCMRio1EMSyqRK3BEAUD7sXRq4iT4AzTVuZdhgQ2TCvYLg==}
    engines: {node: '>=8.6.0'}

  fast-json-stable-stringify@2.1.0:
    resolution: {integrity: sha512-lhd/wF+Lk98HZoTCtlVraHtfh5XYijIjalXck7saUtuanSDyLMxnHhSXEDJqHxD7msR8D0uCmqlkwjCV8xvwHw==}

  fast-levenshtein@2.0.6:
    resolution: {integrity: sha512-DCXu6Ifhqcks7TZKY3Hxp3y6qphY5SJZmrWMDrKcERSOXWQdMhU9Ig/PYrzyw/ul9jOIyh0N4M0tbC5hodg8dw==}

  fastq@1.19.1:
    resolution: {integrity: sha512-GwLTyxkCXjXbxqIhTsMI2Nui8huMPtnxg7krajPJAjnEG/iiOS7i+zCtWGZR9G0NBKbXKh6X9m9UIsYX/N6vvQ==}

  fdir@6.5.0:
    resolution: {integrity: sha512-tIbYtZbucOs0BRGqPJkshJUYdL+SDH7dVM8gjy+ERp3WAUjLEFJE+02kanyHtwjWOnwrKYBiwAmM0p4kLJAnXg==}
    engines: {node: '>=12.0.0'}
    peerDependencies:
      picomatch: ^3 || ^4
    peerDependenciesMeta:
      picomatch:
        optional: true

  file-entry-cache@6.0.1:
    resolution: {integrity: sha512-7Gps/XWymbLk2QLYK4NzpMOrYjMhdIxXuIvy2QBsLE6ljuodKvdkWs/cpyJJ3CVIVpH0Oi1Hvg1ovbMzLdFBBg==}
    engines: {node: ^10.12.0 || >=12.0.0}

  file-entry-cache@8.0.0:
    resolution: {integrity: sha512-XXTUwCvisa5oacNGRP9SfNtYBNAMi+RPwBFmblZEF7N7swHYQS6/Zfk7SRwx4D5j3CH211YNRco1DEMNVfZCnQ==}
    engines: {node: '>=16.0.0'}

  fill-range@7.1.1:
    resolution: {integrity: sha512-YsGpe3WHLK8ZYi4tWDg2Jy3ebRz2rXowDxnld4bkQB00cc/1Zw9AWnC0i9ztDJitivtQvaI9KaLyKrc+hBW0yg==}
    engines: {node: '>=8'}

  find-up@5.0.0:
    resolution: {integrity: sha512-78/PXT1wlLLDgTzDs7sjq9hzz0vXD+zn+7wypEe4fXQxCmdmqfGsEPQxmiCSQI3ajFV91bVSsvNtrJRiW6nGng==}
    engines: {node: '>=10'}

  flat-cache@3.2.0:
    resolution: {integrity: sha512-CYcENa+FtcUKLmhhqyctpclsq7QF38pKjZHsGNiSQF5r4FtoKDWabFDl3hzaEQMvT1LHEysw5twgLvpYYb4vbw==}
    engines: {node: ^10.12.0 || >=12.0.0}

  flat-cache@4.0.1:
    resolution: {integrity: sha512-f7ccFPK3SXFHpx15UIGyRJ/FJQctuKZ0zVuN3frBo4HnK3cay9VEW0R6yPYFHC0AgqhukPzKjq22t5DmAyqGyw==}
    engines: {node: '>=16'}

  flatted@3.3.3:
    resolution: {integrity: sha512-GX+ysw4PBCz0PzosHDepZGANEuFCMLrnRTiEy9McGjmkCQYwRq4A/X786G/fjM/+OjsWSU1ZrY5qyARZmO/uwg==}

  for-each@0.3.5:
    resolution: {integrity: sha512-dKx12eRCVIzqCxFGplyFKJMPvLEWgmNtUrpTiJIR5u97zEhRG8ySrtboPHZXx7daLxQVrl643cTzbab2tkQjxg==}
    engines: {node: '>= 0.4'}

  foreground-child@3.3.1:
    resolution: {integrity: sha512-gIXjKqtFuWEgzFRJA9WCQeSJLZDjgJUOMCMzxtvFq/37KojM1BFGufqsCy0r4qSQmYLsZYMeyRqzIWOMup03sw==}
    engines: {node: '>=14'}

  fraction.js@4.3.7:
    resolution: {integrity: sha512-ZsDfxO51wGAXREY55a7la9LScWpwv9RxIrYABrlvOFBlH/ShPnrtsXeuUIfXKKOVicNxQ+o8JTbJvjS4M89yew==}

  framer-motion@10.18.0:
    resolution: {integrity: sha512-oGlDh1Q1XqYPksuTD/usb0I70hq95OUzmL9+6Zd+Hs4XV0oaISBa/UUMSjYiq6m8EUF32132mOJ8xVZS+I0S6w==}
    peerDependencies:
      react: ^18.0.0
      react-dom: ^18.0.0
    peerDependenciesMeta:
      react:
        optional: true
      react-dom:
        optional: true

  fs.realpath@1.0.0:
    resolution: {integrity: sha512-OO0pH2lK6a0hZnAdau5ItzHPI6pUlvI7jMVnxUQRtw4owF2wk8lOSabtGDCTP4Ggrg2MbGnWO9X8K1t4+fGMDw==}

  fsevents@2.3.3:
    resolution: {integrity: sha512-5xoDfX+fL7faATnagmWPpbFtwh/R77WmMMqqHGS65C3vvB0YHrgF+B1YmZ3441tMj5n63k0212XNoJwzlhffQw==}
    engines: {node: ^8.16.0 || ^10.6.0 || >=11.0.0}
    os: [darwin]

  function-bind@1.1.2:
    resolution: {integrity: sha512-7XHNxH7qX9xG5mIwxkhumTox/MIRNcOgDrxWsMt2pAr23WHp6MrRlN7FBSFpCpr+oVO0F744iUgR82nJMfG2SA==}

  function.prototype.name@1.1.8:
    resolution: {integrity: sha512-e5iwyodOHhbMr/yNrc7fDYG4qlbIvI5gajyzPnb5TCwyhjApznQh1BMFou9b30SevY43gCJKXycoCBjMbsuW0Q==}
    engines: {node: '>= 0.4'}

  functions-have-names@1.2.3:
    resolution: {integrity: sha512-xckBUXyTIqT97tq2x2AMb+g163b5JFysYk0x4qxNFwbfQkmNZoiRHb6sPzI9/QV33WeuvVYBUIiD4NzNIyqaRQ==}

  geist@1.5.1:
    resolution: {integrity: sha512-mAHZxIsL2o3ZITFaBVFBnwyDOw+zNLYum6A6nIjpzCGIO8QtC3V76XF2RnZTyLx1wlDTmMDy8jg3Ib52MIjGvQ==}
    peerDependencies:
      next: '>=13.2.0'

  get-intrinsic@1.3.0:
    resolution: {integrity: sha512-9fSjSaos/fRIVIp+xSJlE6lfwhES7LNtKaCBIamHsjr2na1BiABJPo0mOjjz8GJDURarmCPGqaiVg5mfjb98CQ==}
    engines: {node: '>= 0.4'}

  get-nonce@1.0.1:
    resolution: {integrity: sha512-FJhYRoDaiatfEkUK8HKlicmu/3SGFD51q3itKDGoSTysQJBnfOcxU5GxnhE1E6soB76MbT0MBtnKJuXyAx+96Q==}
    engines: {node: '>=6'}

  get-proto@1.0.1:
    resolution: {integrity: sha512-sTSfBjoXBp89JvIKIefqw7U2CCebsc74kiY6awiGogKtoSGbgjYE/G/+l9sF3MWFPNc9IcoOC4ODfKHfxFmp0g==}
    engines: {node: '>= 0.4'}

  get-symbol-description@1.1.0:
    resolution: {integrity: sha512-w9UMqWwJxHNOvoNzSJ2oPF5wvYcvP7jUvYzhp67yEhTi17ZDBBC1z9pTdGuzjD+EFIqLSYRweZjqfiPzQ06Ebg==}
    engines: {node: '>= 0.4'}

  get-tsconfig@4.10.1:
    resolution: {integrity: sha512-auHyJ4AgMz7vgS8Hp3N6HXSmlMdUyhSUrfBF16w153rxtLIEOE+HGqaBppczZvnHLqQJfiHotCYpNhl0lUROFQ==}

  glob-parent@5.1.2:
    resolution: {integrity: sha512-AOIgSQCepiJYwP3ARnGx+5VnTu2HBYdzbGP45eLw1vr3zB3vZLeyed1sC9hnbcOc9/SrMyM5RPQrkGz4aS9Zow==}
    engines: {node: '>= 6'}

  glob-parent@6.0.2:
    resolution: {integrity: sha512-XxwI8EOhVQgWp6iDL+3b0r86f4d6AX6zSU55HfB4ydCEuXLXc5FcYeOu+nnGftS4TEju/11rt4KJPTMgbfmv4A==}
    engines: {node: '>=10.13.0'}

  glob@10.3.10:
    resolution: {integrity: sha512-fa46+tv1Ak0UPK1TOy/pZrIybNNt4HCv7SDzwyfiOZkvZLEbjsZkJBPtDHVshZjbecAoAGSC20MjLDG/qr679g==}
    engines: {node: '>=16 || 14 >=14.17'}
    hasBin: true

  glob@10.4.5:
    resolution: {integrity: sha512-7Bv8RF0k6xjo7d4A/PxYLbUCfb6c+Vpd2/mB2yRDlew7Jb5hEXiCD9ibfO7wpk8i4sevK6DFny9h7EYbM3/sHg==}
    hasBin: true

  glob@7.2.3:
    resolution: {integrity: sha512-nFR0zLpU2YCaRxwoCJvL6UvCH2JFyFVIvwTLsIf21AuHlMskA1hhTdk+LlYJtOlYt9v6dvszD2BGRqBL+iQK9Q==}
    deprecated: Glob versions prior to v9 are no longer supported

  globals@13.24.0:
    resolution: {integrity: sha512-AhO5QUcj8llrbG09iWhPU2B204J1xnPeL8kQmVorSsy+Sjj1sk8gIyh6cUocGmH4L0UuhAJy+hJMRA4mgA4mFQ==}
    engines: {node: '>=8'}

  globals@14.0.0:
    resolution: {integrity: sha512-oahGvuMGQlPw/ivIYBjVSrWAfWLBeku5tpPE2fOPLi+WHffIWbuh2tCjhyQhTBPMf5E9jDEH4FOmTYgYwbKwtQ==}
    engines: {node: '>=18'}

  globalthis@1.0.4:
    resolution: {integrity: sha512-DpLKbNU4WylpxJykQujfCcwYWiV/Jhm50Goo0wrVILAv5jOr9d+H+UR3PhSCD2rCCEIg0uc+G+muBTwD54JhDQ==}
    engines: {node: '>= 0.4'}

  gopd@1.2.0:
    resolution: {integrity: sha512-ZUKRh6/kUFoAiTAtTYPZJ3hw9wNxx+BIBOijnlG9PnrJsCcSjs1wyyD6vJpaYtgnzDrKYRSqf3OO6Rfa93xsRg==}
    engines: {node: '>= 0.4'}

  graceful-fs@4.2.11:
    resolution: {integrity: sha512-RbJ5/jmFcNNCcDV5o9eTnBLJ/HszWV0P73bc+Ff4nS/rJj+YaS6IGyiOL0VoBYX+l1Wrl3k63h/KrH+nhJ0XvQ==}

  graphemer@1.4.0:
    resolution: {integrity: sha512-EtKwoO6kxCL9WO5xipiHTZlSzBm7WLT627TqC/uVRd0HKmq8NXyebnNYxDoBi7wt8eTWrUrKXCOVaFq9x1kgag==}

  has-bigints@1.1.0:
    resolution: {integrity: sha512-R3pbpkcIqv2Pm3dUwgjclDRVmWpTJW2DcMzcIhEXEx1oh/CEMObMm3KLmRJOdvhM7o4uQBnwr8pzRK2sJWIqfg==}
    engines: {node: '>= 0.4'}

  has-flag@4.0.0:
    resolution: {integrity: sha512-EykJT/Q1KjTWctppgIAgfSO0tKVuZUjhgMr17kqTumMl6Afv3EISleU7qZUzoXDFTAHTDC4NOoG/ZxU3EvlMPQ==}
    engines: {node: '>=8'}

  has-property-descriptors@1.0.2:
    resolution: {integrity: sha512-55JNKuIW+vq4Ke1BjOTjM2YctQIvCT7GFzHwmfZPGo5wnrgkid0YQtnAleFSqumZm4az3n2BS+erby5ipJdgrg==}

  has-proto@1.2.0:
    resolution: {integrity: sha512-KIL7eQPfHQRC8+XluaIw7BHUwwqL19bQn4hzNgdr+1wXoU0KKj6rufu47lhY7KbJR2C6T6+PfyN0Ea7wkSS+qQ==}
    engines: {node: '>= 0.4'}

  has-symbols@1.1.0:
    resolution: {integrity: sha512-1cDNdwJ2Jaohmb3sg4OmKaMBwuC48sYni5HUw2DvsC8LjGTLK9h+eb1X6RyuOHe4hT0ULCW68iomhjUoKUqlPQ==}
    engines: {node: '>= 0.4'}

  has-tostringtag@1.0.2:
    resolution: {integrity: sha512-NqADB8VjPFLM2V0VvHUewwwsw0ZWBaIdgo+ieHtK3hasLz4qeCRjYcqfB6AQrBggRKppKF8L52/VqdVsO47Dlw==}
    engines: {node: '>= 0.4'}

  hasown@2.0.2:
    resolution: {integrity: sha512-0hJU9SCPvmMzIBdZFqNPXWa6dqh7WdH0cII9y+CyS8rG3nL48Bclra9HmKhVVUHyPWNH5Y7xDwAB7bfgSjkUMQ==}
    engines: {node: '>= 0.4'}

  ieee754@1.2.1:
    resolution: {integrity: sha512-dcyqhDvX1C46lXZcVqCpK+FtMRQVdIMN6/Df5js2zouUsqG7I6sFxitIC+7KYK29KdXOLHdu9zL4sFnoVQnqaA==}

  ignore@5.3.2:
    resolution: {integrity: sha512-hsBTNUqQTDwkWtcdYI2i06Y/nUBEsNEDJKjWdigLvegy8kDuJAS8uRlpkkcQpyEXL0Z/pjDy5HBmMjRCJ2gq+g==}
    engines: {node: '>= 4'}

  ignore@7.0.5:
    resolution: {integrity: sha512-Hs59xBNfUIunMFgWAbGX5cq6893IbWg4KnrjbYwX3tx0ztorVgTDA6B2sxf8ejHJ4wz8BqGUMYlnzNBer5NvGg==}
    engines: {node: '>= 4'}

<<<<<<< HEAD
  import-fresh@3.3.1:
    resolution: {integrity: sha512-TR3KfrTZTYLPB6jUjfx6MF9WcWrHL9su5TObK4ZkYgBdWKPOFoSoQIdEuTuR82pmtxH2spWG9h6etwfr1pLBqQ==}
    engines: {node: '>=6'}
=======
  '@worldcoin/minikit-react@1.9.7':
    resolution: {integrity: sha512-K/dp2VGPf4VvQwYPK8i4UzW+WuK2J+T70ZHWnF3JiiU7aql5n75d2LIpqEXCC43LFkmu54F7FIxQ+mNQ5Exryg==}
    engines: {node: '>= 16'}
    peerDependencies:
      react: ^18 || ^19
      viem: ^2.23.5

  abitype@1.1.0:
    resolution: {integrity: sha512-6Vh4HcRxNMLA0puzPjM5GBgT4aAcFGKZzSgAXvuZ27shJP6NEpielTuqbBmZILR5/xd0PizkBGy5hReKz9jl5A==}
    peerDependencies:
      typescript: '>=5.0.4'
      zod: ^3.22.0 || ^4.0.0
    peerDependenciesMeta:
      typescript:
        optional: true
      zod:
        optional: true
>>>>>>> 0ace688a

  imurmurhash@0.1.4:
    resolution: {integrity: sha512-JmXMZ6wuvDmLiHEml9ykzqO6lwFbof0GG4IkcGaENdCRDDmMVnny7s5HsIgHCbaq0w2MyPhDqkhTUgS2LU2PHA==}
    engines: {node: '>=0.8.19'}

  inflight@1.0.6:
    resolution: {integrity: sha512-k92I/b08q4wvFscXCLvqfsHCrjrF7yiXsQuIVvVE7N82W3+aqpzuUdBbfhWcy/FZR3/4IgflMgKLOsvPDrGCJA==}
    deprecated: This module is not supported, and leaks memory. Do not use it. Check out lru-cache if you want a good and tested way to coalesce async requests by a key value, which is much more comprehensive and powerful.

  inherits@2.0.4:
    resolution: {integrity: sha512-k/vGaX4/Yla3WzyMCvTQOXYeIHvqOKtnqBduzTHpzpQZzAskKMhZ2K+EnBiSM9zGSoIFeMpXKxa4dYeZIQqewQ==}

  input-otp@1.4.1:
    resolution: {integrity: sha512-+yvpmKYKHi9jIGngxagY9oWiiblPB7+nEO75F2l2o4vs+6vpPZZmUl4tBNYuTCvQjhvEIbdNeJu70bhfYP2nbw==}
    peerDependencies:
      react: ^16.8 || ^17.0 || ^18.0 || ^19.0.0 || ^19.0.0-rc
      react-dom: ^16.8 || ^17.0 || ^18.0 || ^19.0.0 || ^19.0.0-rc

  internal-slot@1.1.0:
    resolution: {integrity: sha512-4gd7VpWNQNB4UKKCFFVcp1AVv+FMOgs9NKzjHKusc8jTMhd5eL1NqQqOpE0KzMds804/yHlglp3uxgluOqAPLw==}
    engines: {node: '>= 0.4'}

  internmap@2.0.3:
    resolution: {integrity: sha512-5Hh7Y1wQbvY5ooGgPbDaL5iYLAPzMTUrjMulskHLH6wnv/A+1q5rgEaiuqEjB+oxGXIVZs1FF+R/KPN3ZSQYYg==}
    engines: {node: '>=12'}

  is-array-buffer@3.0.5:
    resolution: {integrity: sha512-DDfANUiiG2wC1qawP66qlTugJeL5HyzMpfr8lLK+jMQirGzNod0B12cFB/9q838Ru27sBwfw78/rdoU7RERz6A==}
    engines: {node: '>= 0.4'}

  is-arrayish@0.3.4:
    resolution: {integrity: sha512-m6UrgzFVUYawGBh1dUsWR5M2Clqic9RVXC/9f8ceNlv2IcO9j9J/z8UoCLPqtsPBFNzEpfR3xftohbfqDx8EQA==}

  is-async-function@2.1.1:
    resolution: {integrity: sha512-9dgM/cZBnNvjzaMYHVoxxfPj2QXt22Ev7SuuPrs+xav0ukGB0S6d4ydZdEiM48kLx5kDV+QBPrpVnFyefL8kkQ==}
    engines: {node: '>= 0.4'}

  is-bigint@1.1.0:
    resolution: {integrity: sha512-n4ZT37wG78iz03xPRKJrHTdZbe3IicyucEtdRsV5yglwc3GyUfbAfpSeD0FJ41NbUNSt5wbhqfp1fS+BgnvDFQ==}
    engines: {node: '>= 0.4'}

  is-binary-path@2.1.0:
    resolution: {integrity: sha512-ZMERYes6pDydyuGidse7OsHxtbI7WVeUEozgR/g7rd0xUimYNlvZRE/K2MgZTjWy725IfelLeVcEM97mmtRGXw==}
    engines: {node: '>=8'}

  is-boolean-object@1.2.2:
    resolution: {integrity: sha512-wa56o2/ElJMYqjCjGkXri7it5FbebW5usLw/nPmCMs5DeZ7eziSYZhSmPRn0txqeW4LnAmQQU7FgqLpsEFKM4A==}
    engines: {node: '>= 0.4'}

  is-bun-module@2.0.0:
    resolution: {integrity: sha512-gNCGbnnnnFAUGKeZ9PdbyeGYJqewpmc2aKHUEMO5nQPWU9lOmv7jcmQIv+qHD8fXW6W7qfuCwX4rY9LNRjXrkQ==}

  is-callable@1.2.7:
    resolution: {integrity: sha512-1BC0BVFhS/p0qtw6enp8e+8OD0UrK0oFLztSjNzhcKA3WDuJxxAPXzPuPtKkjEY9UUoEWlX/8fgKeu2S8i9JTA==}
    engines: {node: '>= 0.4'}

  is-core-module@2.16.1:
    resolution: {integrity: sha512-UfoeMA6fIJ8wTYFEUjelnaGI67v6+N7qXJEvQuIGa99l4xsCruSYOVSQ0uPANn4dAzm8lkYPaKLrrijLq7x23w==}
    engines: {node: '>= 0.4'}

  is-data-view@1.0.2:
    resolution: {integrity: sha512-RKtWF8pGmS87i2D6gqQu/l7EYRlVdfzemCJN/P3UOs//x1QE7mfhvzHIApBTRf7axvT6DMGwSwBXYCT0nfB9xw==}
    engines: {node: '>= 0.4'}

  is-date-object@1.1.0:
    resolution: {integrity: sha512-PwwhEakHVKTdRNVOw+/Gyh0+MzlCl4R6qKvkhuvLtPMggI1WAHt9sOwZxQLSGpUaDnrdyDsomoRgNnCfKNSXXg==}
    engines: {node: '>= 0.4'}

  is-extglob@2.1.1:
    resolution: {integrity: sha512-SbKbANkN603Vi4jEZv49LeVJMn4yGwsbzZworEoyEiutsN3nJYdbO36zfhGJ6QEDpOZIFkDtnq5JRxmvl3jsoQ==}
    engines: {node: '>=0.10.0'}

  is-finalizationregistry@1.1.1:
    resolution: {integrity: sha512-1pC6N8qWJbWoPtEjgcL2xyhQOP491EQjeUo3qTKcmV8YSDDJrOepfG8pcC7h/QgnQHYSv0mJ3Z/ZWxmatVrysg==}
    engines: {node: '>= 0.4'}

  is-fullwidth-code-point@3.0.0:
    resolution: {integrity: sha512-zymm5+u+sCsSWyD9qNaejV3DFvhCKclKdizYaJUuHA83RLjb7nSuGnddCHGv0hk+KY7BMAlsWeK4Ueg6EV6XQg==}
    engines: {node: '>=8'}

  is-generator-function@1.1.0:
    resolution: {integrity: sha512-nPUB5km40q9e8UfN/Zc24eLlzdSf9OfKByBw9CIdw4H1giPMeA0OIJvbchsCu4npfI2QcMVBsGEBHKZ7wLTWmQ==}
    engines: {node: '>= 0.4'}

  is-glob@4.0.3:
    resolution: {integrity: sha512-xelSayHH36ZgE7ZWhli7pW34hNbNl8Ojv5KVmkJD4hBdD3th8Tfk9vYasLM+mXWOZhFkgZfxhLSnrwRr4elSSg==}
    engines: {node: '>=0.10.0'}

  is-map@2.0.3:
    resolution: {integrity: sha512-1Qed0/Hr2m+YqxnM09CjA2d/i6YZNfF6R2oRAOj36eUdS6qIV/huPJNSEpKbupewFs+ZsJlxsjjPbc0/afW6Lw==}
    engines: {node: '>= 0.4'}

  is-negative-zero@2.0.3:
    resolution: {integrity: sha512-5KoIu2Ngpyek75jXodFvnafB6DJgr3u8uuK0LEZJjrU19DrMD3EVERaR8sjz8CCGgpZvxPl9SuE1GMVPFHx1mw==}
    engines: {node: '>= 0.4'}

  is-number-object@1.1.1:
    resolution: {integrity: sha512-lZhclumE1G6VYD8VHe35wFaIif+CTy5SJIi5+3y4psDgWu4wPDoBhF8NxUOinEc7pHgiTsT6MaBb92rKhhD+Xw==}
    engines: {node: '>= 0.4'}

  is-number@7.0.0:
    resolution: {integrity: sha512-41Cifkg6e8TylSpdtTpeLVMqvSBEVzTttHvERD741+pnZ8ANv0004MRL43QKPDlK9cGvNp6NZWZUBlbGXYxxng==}
    engines: {node: '>=0.12.0'}

  is-path-inside@3.0.3:
    resolution: {integrity: sha512-Fd4gABb+ycGAmKou8eMftCupSir5lRxqf4aD/vd0cD2qc4HL07OjCeuHMr8Ro4CoMaeCKDB0/ECBOVWjTwUvPQ==}
    engines: {node: '>=8'}

  is-regex@1.2.1:
    resolution: {integrity: sha512-MjYsKHO5O7mCsmRGxWcLWheFqN9DJ/2TmngvjKXihe6efViPqc274+Fx/4fYj/r03+ESvBdTXK0V6tA3rgez1g==}
    engines: {node: '>= 0.4'}

  is-set@2.0.3:
    resolution: {integrity: sha512-iPAjerrse27/ygGLxw+EBR9agv9Y6uLeYVJMu+QNCoouJ1/1ri0mGrcWpfCqFZuzzx3WjtwxG098X+n4OuRkPg==}
    engines: {node: '>= 0.4'}

  is-shared-array-buffer@1.0.4:
    resolution: {integrity: sha512-ISWac8drv4ZGfwKl5slpHG9OwPNty4jOWPRIhBpxOoD+hqITiwuipOQ2bNthAzwA3B4fIjO4Nln74N0S9byq8A==}
    engines: {node: '>= 0.4'}

  is-string@1.1.1:
    resolution: {integrity: sha512-BtEeSsoaQjlSPBemMQIrY1MY0uM6vnS1g5fmufYOtnxLGUZM2178PKbhsk7Ffv58IX+ZtcvoGwccYsh0PglkAA==}
    engines: {node: '>= 0.4'}

  is-symbol@1.1.1:
    resolution: {integrity: sha512-9gGx6GTtCQM73BgmHQXfDmLtfjjTUDSyoxTCbp5WtoixAhfgsDirWIcVQ/IHpvI5Vgd5i/J5F7B9cN/WlVbC/w==}
    engines: {node: '>= 0.4'}

  is-typed-array@1.1.15:
    resolution: {integrity: sha512-p3EcsicXjit7SaskXHs1hA91QxgTw46Fv6EFKKGS5DRFLD8yKnohjF3hxoju94b/OcMZoQukzpPpBE9uLVKzgQ==}
    engines: {node: '>= 0.4'}

  is-weakmap@2.0.2:
    resolution: {integrity: sha512-K5pXYOm9wqY1RgjpL3YTkF39tni1XajUIkawTLUo9EZEVUFga5gSQJF8nNS7ZwJQ02y+1YCNYcMh+HIf1ZqE+w==}
    engines: {node: '>= 0.4'}

  is-weakref@1.1.1:
    resolution: {integrity: sha512-6i9mGWSlqzNMEqpCp93KwRS1uUOodk2OJ6b+sq7ZPDSy2WuI5NFIxp/254TytR8ftefexkWn5xNiHUNpPOfSew==}
    engines: {node: '>= 0.4'}

  is-weakset@2.0.4:
    resolution: {integrity: sha512-mfcwb6IzQyOKTs84CQMrOwW4gQcaTOAWJ0zzJCl2WSPDrWk/OzDaImWFH3djXhb24g4eudZfLRozAvPGw4d9hQ==}
    engines: {node: '>= 0.4'}

  isarray@2.0.5:
    resolution: {integrity: sha512-xHjhDr3cNBK0BzdUJSPXZntQUx/mwMS5Rw4A7lPJ90XGAO6ISP/ePDNuo0vhqOZU+UD5JoodwCAAoZQd3FeAKw==}

  isexe@2.0.0:
    resolution: {integrity: sha512-RHxMLp9lnKHGHRng9QFhRCMbYAcVpn69smSGcq3f36xjgVVWThj4qqLbTLlq7Ssj8B+fIQ1EuCEGI2lKsyQeIw==}

  isows@1.0.7:
    resolution: {integrity: sha512-I1fSfDCZL5P0v33sVqeTDSpcstAg/N+wF5HS033mogOVIp4B+oHC7oOCsA3axAbBSGTJ8QubbNmnIRN/h8U7hg==}
    peerDependencies:
      ws: '*'

  iterator.prototype@1.1.5:
    resolution: {integrity: sha512-H0dkQoCa3b2VEeKQBOxFph+JAbcrQdE7KC0UkqwpLmv2EC4P41QXP+rqo9wYodACiG5/WM5s9oDApTU8utwj9g==}
    engines: {node: '>= 0.4'}

  jackspeak@2.3.6:
    resolution: {integrity: sha512-N3yCS/NegsOBokc8GAdM8UcmfsKiSS8cipheD/nivzr700H+nsMOxJjQnvwOcRYVuFkdH0wGUvW2WbXGmrZGbQ==}
    engines: {node: '>=14'}

  jackspeak@3.4.3:
    resolution: {integrity: sha512-OGlZQpz2yfahA/Rd1Y8Cd9SIEsqvXkLVoSw/cgwhnhFMDbsQFeZYoJJ7bIZBS9BcamUW96asq/npPWugM+RQBw==}

  jiti@1.21.7:
    resolution: {integrity: sha512-/imKNG4EbWNrVjoNC/1H5/9GFy+tqjGBHCaSsN+P2RnPqjsLmv6UD3Ej+Kj8nBWaRAwyk7kK5ZUc+OEatnTR3A==}
    hasBin: true

  jiti@2.6.0:
    resolution: {integrity: sha512-VXe6RjJkBPj0ohtqaO8vSWP3ZhAKo66fKrFNCll4BTcwljPLz03pCbaNKfzGP5MbrCYcbJ7v0nOYYwUzTEIdXQ==}
    hasBin: true

  js-tokens@4.0.0:
    resolution: {integrity: sha512-RdJUflcE3cUzKiMqQgsCu06FPu9UdIJO0beYbPhHN4k6apgJtifcoCtT9bcxOpYBtpD2kCM6Sbzg4CausW/PKQ==}

  js-yaml@4.1.0:
    resolution: {integrity: sha512-wpxZs9NoxZaJESJGIZTyDEaYpl0FKSA+FB9aJiyemKhMwkxQg63h4T1KJgUGHpTqPDNRcmmYLugrRjJlBtWvRA==}
    hasBin: true

  json-buffer@3.0.1:
    resolution: {integrity: sha512-4bV5BfR2mqfQTJm+V5tPPdf+ZpuhiIvTuAB5g8kcrXOZpTT/QwwVRWBywX1ozr6lEuPdbHxwaJlm9G6mI2sfSQ==}

  json-schema-traverse@0.4.1:
    resolution: {integrity: sha512-xbbCH5dCYU5T8LcEhhuh7HJ88HXuW3qsI3Y0zOZFKfZEHcpWiHU/Jxzk629Brsab/mMiHQti9wMP+845RPe3Vg==}

<<<<<<< HEAD
  json-stable-stringify-without-jsonify@1.0.1:
    resolution: {integrity: sha512-Bdboy+l7tA3OGW6FjyFHWkP5LuByj1Tk33Ljyq0axyzdk9//JSi2u3fP1QSmd1KNwq6VOKYGlAu87CisVir6Pw==}

  json5@1.0.2:
    resolution: {integrity: sha512-g1MWMLBiz8FKi1e4w0UyVL3w+iJceWAFBAaBnnGKOpNa5f8TLktkbre1+s6oICydWAm+HRUGTmI+//xv2hvXYA==}
    hasBin: true
=======
  chalk@4.1.2:
    resolution: {integrity: sha512-oKnbhFyRIXpUuez8iBMmyEa4nbj4IOQyuhc/wy9kY7/WVPcwIO9VA668Pu8RkO7+0G76SLROeyw9CpQ061i4mA==}
    engines: {node: '>=10'}
>>>>>>> 0ace688a

  jsx-ast-utils@3.3.5:
    resolution: {integrity: sha512-ZZow9HBI5O6EPgSJLUb8n2NKgmVWTwCvHGwFuJlMjvLFqlGG6pjirPhtdsseaLZjSibD8eegzmYpUZwoIlj2cQ==}
    engines: {node: '>=4.0'}

<<<<<<< HEAD
  keyv@4.5.4:
    resolution: {integrity: sha512-oxVHkHR/EJf2CNXnWxRLW6mg7JyCCUcG0DtEGmL2ctUo1PNTin1PUil+r/+4r5MpVgC/fn1kjsx7mjSujKqIpw==}

  language-subtag-registry@0.3.23:
    resolution: {integrity: sha512-0K65Lea881pHotoGEa5gDlMxt3pctLi2RplBb7Ezh4rRdLEOtgi7n4EwK9lamnUCkKBqaeKRVebTq6BAxSkpXQ==}

  language-tags@1.0.9:
    resolution: {integrity: sha512-MbjN408fEndfiQXbFQ1vnd+1NoLDsnQW41410oQBXiyXDMYH5z505juWa4KUE1LqxRC7DgOgZDbKLxHIwm27hA==}
    engines: {node: '>=0.10'}

  levn@0.4.1:
    resolution: {integrity: sha512-+bT2uH4E5LGE7h/n3evcS/sQlJXCpIp6ym8OWJ5eV6+67Dsql/LaaT7qJBAt2rzfoa/5QBGBhxDix1dMt2kQKQ==}
    engines: {node: '>= 0.8.0'}
=======
  client-only@0.0.1:
    resolution: {integrity: sha512-IV3Ou0jSMzZrd3pZ48nLkT9DA7Ag1pnPzaiQhpW7c3RbcqqzvzzVu+L8gfqMp/8IM2MQtSiqaCxrrcfu8I8rMA==}

  color-convert@2.0.1:
    resolution: {integrity: sha512-RRECPsj7iu/xb5oKYcsFHSppFNnsj/52OVTRKb4zP5onXwVF3zVmmToNcOfGC+CRDpfK/U584fMg38ZHCaElKQ==}
    engines: {node: '>=7.0.0'}
>>>>>>> 0ace688a

  lightningcss-darwin-arm64@1.30.1:
    resolution: {integrity: sha512-c8JK7hyE65X1MHMN+Viq9n11RRC7hgin3HhYKhrMyaXflk5GVplZ60IxyoVtzILeKr+xAJwg6zK6sjTBJ0FKYQ==}
    engines: {node: '>= 12.0.0'}
    cpu: [arm64]
    os: [darwin]

  lightningcss-darwin-x64@1.30.1:
    resolution: {integrity: sha512-k1EvjakfumAQoTfcXUcHQZhSpLlkAuEkdMBsI/ivWw9hL+7FtilQc0Cy3hrx0AAQrVtQAbMI7YjCgYgvn37PzA==}
    engines: {node: '>= 12.0.0'}
    cpu: [x64]
    os: [darwin]

  lightningcss-freebsd-x64@1.30.1:
    resolution: {integrity: sha512-kmW6UGCGg2PcyUE59K5r0kWfKPAVy4SltVeut+umLCFoJ53RdCUWxcRDzO1eTaxf/7Q2H7LTquFHPL5R+Gjyig==}
    engines: {node: '>= 12.0.0'}
    cpu: [x64]
    os: [freebsd]

  lightningcss-linux-arm-gnueabihf@1.30.1:
    resolution: {integrity: sha512-MjxUShl1v8pit+6D/zSPq9S9dQ2NPFSQwGvxBCYaBYLPlCWuPh9/t1MRS8iUaR8i+a6w7aps+B4N0S1TYP/R+Q==}
    engines: {node: '>= 12.0.0'}
    cpu: [arm]
    os: [linux]

  lightningcss-linux-arm64-gnu@1.30.1:
    resolution: {integrity: sha512-gB72maP8rmrKsnKYy8XUuXi/4OctJiuQjcuqWNlJQ6jZiWqtPvqFziskH3hnajfvKB27ynbVCucKSm2rkQp4Bw==}
    engines: {node: '>= 12.0.0'}
    cpu: [arm64]
    os: [linux]

  lightningcss-linux-arm64-musl@1.30.1:
    resolution: {integrity: sha512-jmUQVx4331m6LIX+0wUhBbmMX7TCfjF5FoOH6SD1CttzuYlGNVpA7QnrmLxrsub43ClTINfGSYyHe2HWeLl5CQ==}
    engines: {node: '>= 12.0.0'}
    cpu: [arm64]
    os: [linux]

  lightningcss-linux-x64-gnu@1.30.1:
    resolution: {integrity: sha512-piWx3z4wN8J8z3+O5kO74+yr6ze/dKmPnI7vLqfSqI8bccaTGY5xiSGVIJBDd5K5BHlvVLpUB3S2YCfelyJ1bw==}
    engines: {node: '>= 12.0.0'}
    cpu: [x64]
    os: [linux]

  lightningcss-linux-x64-musl@1.30.1:
    resolution: {integrity: sha512-rRomAK7eIkL+tHY0YPxbc5Dra2gXlI63HL+v1Pdi1a3sC+tJTcFrHX+E86sulgAXeI7rSzDYhPSeHHjqFhqfeQ==}
    engines: {node: '>= 12.0.0'}
    cpu: [x64]
    os: [linux]

  lightningcss-win32-arm64-msvc@1.30.1:
    resolution: {integrity: sha512-mSL4rqPi4iXq5YVqzSsJgMVFENoa4nGTT/GjO2c0Yl9OuQfPsIfncvLrEW6RbbB24WtZ3xP/2CCmI3tNkNV4oA==}
    engines: {node: '>= 12.0.0'}
    cpu: [arm64]
    os: [win32]

  lightningcss-win32-x64-msvc@1.30.1:
    resolution: {integrity: sha512-PVqXh48wh4T53F/1CCu8PIPCxLzWyCnn/9T5W1Jpmdy5h9Cwd+0YQS6/LwhHXSafuc61/xg9Lv5OrCby6a++jg==}
    engines: {node: '>= 12.0.0'}
    cpu: [x64]
    os: [win32]

  lightningcss@1.30.1:
    resolution: {integrity: sha512-xi6IyHML+c9+Q3W0S4fCQJOym42pyurFiJUHEcEyHS0CeKzia4yZDEsLlqOFykxOdHpNy0NmvVO31vcSqAxJCg==}
    engines: {node: '>= 12.0.0'}

  lilconfig@3.1.3:
    resolution: {integrity: sha512-/vlFKAoH5Cgt3Ie+JLhRbwOsCQePABiU3tJ1egGvyQ+33R/vcwM2Zl2QR/LzjsBeItPt3oSVXapn+m4nQDvpzw==}
    engines: {node: '>=14'}

  lines-and-columns@1.2.4:
    resolution: {integrity: sha512-7ylylesZQ/PV29jhEDl3Ufjo6ZX7gCqJr5F7PKrqc93v7fzSymt1BpwEU8nAUXs8qzzvqhbjhK5QZg6Mt/HkBg==}

  locate-path@6.0.0:
    resolution: {integrity: sha512-iPZK6eYjbxRu3uB4/WZ3EsEIMJFMqAoopl3R+zuq0UjcAm/MO6KCweDgPfP3elTztoKP3KtnVHxTn2NHBSDVUw==}
    engines: {node: '>=10'}

  lodash.merge@4.6.2:
    resolution: {integrity: sha512-0KpjqXRVvrYyCsX1swR/XTK0va6VQkQM6MNo7PqW77ByjAhoARA8EfrP1N4+KlKj8YS0ZUCtRT/YUuhyYDujIQ==}

  lodash@4.17.21:
    resolution: {integrity: sha512-v2kDEe57lecTulaDIuNTPy3Ry4gLGJ6Z1O3vE1krgXZNrsQ+LFTGHVxVjcXPs17LhbZVGedAJv8XZ1tvj5FvSg==}

  loose-envify@1.4.0:
    resolution: {integrity: sha512-lyuxPGr/Wfhrlem2CL/UcnUc1zcqKAImBDzukY7Y5F/yQiNdko6+fRLevlw1HgMySw7f611UIY408EtxRSoK3Q==}
    hasBin: true

  lru-cache@10.4.3:
    resolution: {integrity: sha512-JNAzZcXrCt42VGLuYz0zfAzDfAvJWW6AfYlDBQyDV5DClI2m5sAmK+OIO7s59XfsRsWHp02jAJrRadPRGTt6SQ==}

  lucide-react@0.294.0:
    resolution: {integrity: sha512-V7o0/VECSGbLHn3/1O67FUgBwWB+hmzshrgDVRJQhMh8uj5D3HBuIvhuAmQTtlupILSplwIZg5FTc4tTKMA2SA==}
    peerDependencies:
      react: ^16.5.1 || ^17.0.0 || ^18.0.0

  lucide-react@0.454.0:
    resolution: {integrity: sha512-hw7zMDwykCLnEzgncEEjHeA6+45aeEzRYuKHuyRSOPkhko+J3ySGjGIzu+mmMfDFG1vazHepMaYFYHbTFAZAAQ==}
    peerDependencies:
      react: ^16.5.1 || ^17.0.0 || ^18.0.0 || ^19.0.0-rc

  magic-string@0.30.19:
    resolution: {integrity: sha512-2N21sPY9Ws53PZvsEpVtNuSW+ScYbQdp4b9qUaL+9QkHUrGFKo56Lg9Emg5s9V/qrtNBmiR01sYhUOwu3H+VOw==}

  math-intrinsics@1.1.0:
    resolution: {integrity: sha512-/IXtbwEk5HTPyEwyKX6hGkYXxM9nbj64B+ilVJnC/R6B0pH5G4V3b0pVbL7DBj4tkhBAppbQUlf6F6Xl9LHu1g==}
    engines: {node: '>= 0.4'}

  merge2@1.4.1:
    resolution: {integrity: sha512-8q7VEgMJW4J8tcfVPy8g09NcQwZdbwFEqhe/WZkoIzjn/3TGDwtOCYtXGxA3O8tPzpczCCDgv+P2P5y00ZJOOg==}
    engines: {node: '>= 8'}

  micromatch@4.0.8:
    resolution: {integrity: sha512-PXwfBhYu0hBCPw8Dn0E+WDYb7af3dSLVWKi3HGv84IdF4TyFoC0ysxFd0Goxw7nSv4T/PzEJQxsYsEiFCKo2BA==}
    engines: {node: '>=8.6'}

  minimatch@3.1.2:
    resolution: {integrity: sha512-J7p63hRiAjw1NDEww1W7i37+ByIrOWO5XQQAzZ3VOcL0PNybwpfmV/N05zFAzwQ9USyEcX6t3UO+K5aqBQOIHw==}

  minimatch@9.0.5:
    resolution: {integrity: sha512-G6T0ZX48xgozx7587koeX9Ys2NYy6Gmv//P89sEte9V9whIapMNF4idKxnW2QtCcLiTWlb/wfCabAtAFWhhBow==}
    engines: {node: '>=16 || 14 >=14.17'}

  minimist@1.2.8:
    resolution: {integrity: sha512-2yyAR8qBkN3YuheJanUpWC5U3bb5osDywNB8RzDVlDwDHbocAJveqqj1u8+SVD7jkWT4yvsHCpWqqWqAxb0zCA==}

  minipass@7.1.2:
    resolution: {integrity: sha512-qOOzS1cBTWYF4BH8fVePDBOO9iptMnGUEZwNc/cMWnTV2nVLZ7VoNWEPHkYczZA0pdoA7dl6e7FL659nX9S2aw==}
    engines: {node: '>=16 || 14 >=14.17'}

  minizlib@3.1.0:
    resolution: {integrity: sha512-KZxYo1BUkWD2TVFLr0MQoM8vUUigWD3LlD83a/75BqC+4qE0Hb1Vo5v1FgcfaNXvfXzr+5EhQ6ing/CaBijTlw==}
    engines: {node: '>= 18'}

  ms@2.1.3:
    resolution: {integrity: sha512-6FlzubTLZG3J2a/NVCAleEhjzq5oxgHyaCU9yYXvcLsvoVaHJq/s5xXI6/XXP6tz7R9xAOtHnSO/tXtF3WRTlA==}

  mz@2.7.0:
    resolution: {integrity: sha512-z81GNO7nnYMEhrGh9LeymoE4+Yr0Wn5McHIZMK5cfQCl+NDX08sCZgUc9/6MHni9IWuFLm1Z3HTCXu2z9fN62Q==}

  nanoid@3.3.11:
    resolution: {integrity: sha512-N8SpfPUnUp1bK+PMYW8qSWdl9U+wwNWI4QKxOYDy9JAro3WMX7p2OeVRF9v+347pnakNevPmiHhNmZ2HbFA76w==}
    engines: {node: ^10 || ^12 || ^13.7 || ^14 || >=15.0.1}
    hasBin: true

  napi-postinstall@0.3.3:
    resolution: {integrity: sha512-uTp172LLXSxuSYHv/kou+f6KW3SMppU9ivthaVTXian9sOt3XM/zHYHpRZiLgQoxeWfYUnslNWQHF1+G71xcow==}
    engines: {node: ^12.20.0 || ^14.18.0 || >=16.0.0}
    hasBin: true

  natural-compare@1.4.0:
    resolution: {integrity: sha512-OWND8ei3VtNC9h7V60qff3SVobHr996CTwgxubgyQYEpg290h9J0buyECNNJexkFm5sOajh5G116RYA1c8ZMSw==}

  next-themes@0.4.6:
    resolution: {integrity: sha512-pZvgD5L0IEvX5/9GWyHMf3m8BKiVQwsCMHfoFosXtXBMnaS0ZnIJ9ST4b4NqLVKDEm8QBxoNNGNaBv2JNF6XNA==}
    peerDependencies:
      react: ^16.8 || ^17 || ^18 || ^19 || ^19.0.0-rc
      react-dom: ^16.8 || ^17 || ^18 || ^19 || ^19.0.0-rc

  next@14.2.33:
    resolution: {integrity: sha512-GiKHLsD00t4ACm1p00VgrI0rUFAC9cRDGReKyERlM57aeEZkOQGcZTpIbsGn0b562FTPJWmYfKwplfO9EaT6ng==}
    engines: {node: '>=18.17.0'}
    hasBin: true
    peerDependencies:
      '@opentelemetry/api': ^1.1.0
      '@playwright/test': ^1.41.2
      react: ^18.2.0
      react-dom: ^18.2.0
      sass: ^1.3.0
    peerDependenciesMeta:
      '@opentelemetry/api':
        optional: true
      '@playwright/test':
        optional: true
      sass:
        optional: true

  next@15.2.4:
    resolution: {integrity: sha512-VwL+LAaPSxEkd3lU2xWbgEOtrM8oedmyhBqaVNmgKB+GvZlCy9rgaEc+y2on0wv+l0oSFqLtYD6dcC1eAedUaQ==}
    engines: {node: ^18.18.0 || ^19.8.0 || >= 20.0.0}
    hasBin: true
    peerDependencies:
      '@opentelemetry/api': ^1.1.0
      '@playwright/test': ^1.41.2
      babel-plugin-react-compiler: '*'
      react: ^18.2.0 || 19.0.0-rc-de68d2f4-20241204 || ^19.0.0
      react-dom: ^18.2.0 || 19.0.0-rc-de68d2f4-20241204 || ^19.0.0
      sass: ^1.3.0
    peerDependenciesMeta:
      '@opentelemetry/api':
        optional: true
      '@playwright/test':
        optional: true
      babel-plugin-react-compiler:
        optional: true
      sass:
        optional: true

  node-releases@2.0.21:
    resolution: {integrity: sha512-5b0pgg78U3hwXkCM8Z9b2FJdPZlr9Psr9V2gQPESdGHqbntyFJKFW4r5TeWGFzafGY3hzs1JC62VEQMbl1JFkw==}

  normalize-path@3.0.0:
    resolution: {integrity: sha512-6eZs5Ls3WtCisHWp9S2GUy8dqkpGi4BVSz3GaqiE6ezub0512ESztXUwUB6C6IKbQkY2Pnb/mD4WYojCRwcwLA==}
    engines: {node: '>=0.10.0'}

  normalize-range@0.1.2:
    resolution: {integrity: sha512-bdok/XvKII3nUpklnV6P2hxtMNrCboOjAcyBuQnWEhO665FwrSNRxU+AqpsyvO6LgGYPspN+lu5CLtw4jPRKNA==}
    engines: {node: '>=0.10.0'}

  object-assign@4.1.1:
    resolution: {integrity: sha512-rJgTQnkUnH1sFw8yT6VSU3zD3sWmu6sZhIseY8VX+GRu3P6F7Fu+JNDoXfklElbLJSnc3FUQHVe4cU5hj+BcUg==}
    engines: {node: '>=0.10.0'}

  object-hash@3.0.0:
    resolution: {integrity: sha512-RSn9F68PjH9HqtltsSnqYC1XXoWe9Bju5+213R98cNGttag9q9yAOTzdbsqvIa7aNm5WffBZFpWYr2aWrklWAw==}
    engines: {node: '>= 6'}

  object-inspect@1.13.4:
    resolution: {integrity: sha512-W67iLl4J2EXEGTbfeHCffrjDfitvLANg0UlX3wFUUSTx92KXRFegMHUVgSqE+wvhAbi4WqjGg9czysTV2Epbew==}
    engines: {node: '>= 0.4'}

  object-keys@1.1.1:
    resolution: {integrity: sha512-NuAESUOUMrlIXOfHKzD6bpPu3tYt3xvjNdRIQ+FeT0lNb4K8WR70CaDxhuNguS2XG+GjkyMwOzsN5ZktImfhLA==}
    engines: {node: '>= 0.4'}

  object.assign@4.1.7:
    resolution: {integrity: sha512-nK28WOo+QIjBkDduTINE4JkF/UJJKyf2EJxvJKfblDpyg0Q+pkOHNTL0Qwy6NP6FhE/EnzV73BxxqcJaXY9anw==}
    engines: {node: '>= 0.4'}

  object.entries@1.1.9:
    resolution: {integrity: sha512-8u/hfXFRBD1O0hPUjioLhoWFHRmt6tKA4/vZPyckBr18l1KE9uHrFaFaUi8MDRTpi4uak2goyPTSNJLXX2k2Hw==}
    engines: {node: '>= 0.4'}

  object.fromentries@2.0.8:
    resolution: {integrity: sha512-k6E21FzySsSK5a21KRADBd/NGneRegFO5pLHfdQLpRDETUNJueLXs3WCzyQ3tFRDYgbq3KHGXfTbi2bs8WQ6rQ==}
    engines: {node: '>= 0.4'}

  object.groupby@1.0.3:
    resolution: {integrity: sha512-+Lhy3TQTuzXI5hevh8sBGqbmurHbbIjAi0Z4S63nthVLmLxfbj4T54a4CfZrXIrt9iP4mVAPYMo/v99taj3wjQ==}
    engines: {node: '>= 0.4'}

  object.values@1.2.1:
    resolution: {integrity: sha512-gXah6aZrcUxjWg2zR2MwouP2eHlCBzdV4pygudehaKXSGW4v2AsRQUK+lwwXhii6KFZcunEnmSUoYp5CXibxtA==}
    engines: {node: '>= 0.4'}

  once@1.4.0:
    resolution: {integrity: sha512-lNaJgI+2Q5URQBkccEKHTQOPaXdUxnZZElQTZY0MFUAuaEqe1E+Nyvgdz/aIyNi6Z9MzO5dv1H8n58/GELp3+w==}

  optionator@0.9.4:
    resolution: {integrity: sha512-6IpQ7mKUxRcZNLIObR0hz7lxsapSSIYNZJwXPGeF0mTVqGKFIXj1DQcMoT22S3ROcLyY/rz0PWaWZ9ayWmad9g==}
    engines: {node: '>= 0.8.0'}

  own-keys@1.0.1:
    resolution: {integrity: sha512-qFOyK5PjiWZd+QQIh+1jhdb9LpxTF0qs7Pm8o5QHYZ0M3vKqSqzsZaEB6oWlxZ+q2sJBMI/Ktgd2N5ZwQoRHfg==}
    engines: {node: '>= 0.4'}

  ox@0.1.8:
    resolution: {integrity: sha512-GJl6uKXxhPq/XgyvAnIokGuGU/pt9CU8reRJjzi4a02HOpLc2CEXXD4bRCITFFAzdRqHj3DQ6GDS7PlCytPM/A==}
    peerDependencies:
      typescript: '>=5.4.0'
    peerDependenciesMeta:
      typescript:
        optional: true

  ox@0.9.6:
    resolution: {integrity: sha512-8SuCbHPvv2eZLYXrNmC0EC12rdzXQLdhnOMlHDW2wiCPLxBrOOJwX5L5E61by+UjTPOryqQiRSnjIKCI+GykKg==}
    peerDependencies:
      typescript: '>=5.4.0'
    peerDependenciesMeta:
      typescript:
        optional: true

  p-limit@3.1.0:
    resolution: {integrity: sha512-TYOanM3wGwNGsZN2cVTYPArw454xnXj5qmWF1bEoAc4+cU/ol7GVh7odevjp1FNHduHc3KZMcFduxU5Xc6uJRQ==}
    engines: {node: '>=10'}

  p-locate@5.0.0:
    resolution: {integrity: sha512-LaNjtRWUBY++zB5nE/NwcaoMylSPk+S+ZHNB1TzdbMJMny6dynpAGt7X/tl/QYq3TIeE6nxHppbo2LGymrG5Pw==}
    engines: {node: '>=10'}

  package-json-from-dist@1.0.1:
    resolution: {integrity: sha512-UEZIS3/by4OC8vL3P2dTXRETpebLI2NiI5vIrjaD/5UtrkFX/tNbwjTSRAGC/+7CAo2pIcBaRgWmcBBHcsaCIw==}

  parent-module@1.0.1:
    resolution: {integrity: sha512-GQ2EWRpQV8/o+Aw8YqtfZZPfNRWZYkbidE9k5rpl/hC3vtHHBfGm2Ifi6qWV+coDGkrUKZAxE3Lot5kcsRlh+g==}
    engines: {node: '>=6'}

  path-exists@4.0.0:
    resolution: {integrity: sha512-ak9Qy5Q7jYb2Wwcey5Fpvg2KoAc/ZIhLSLOSBmRmygPsGwkVVt0fZa0qrtMz+m6tJTAHfZQ8FnmB4MG4LWy7/w==}
    engines: {node: '>=8'}

  path-is-absolute@1.0.1:
    resolution: {integrity: sha512-AVbw3UJ2e9bq64vSaS9Am0fje1Pa8pbGqTTsmXfaIiMpnr5DlDhfJOuLj9Sf95ZPVDAUerDfEk88MPmPe7UCQg==}
    engines: {node: '>=0.10.0'}

  path-key@3.1.1:
    resolution: {integrity: sha512-ojmeN0qd+y0jszEtoY48r0Peq5dwMEkIlCOu6Q5f41lfkswXuKtYrhgoTpLnyIcHm24Uhqx+5Tqm2InSwLhE6Q==}
    engines: {node: '>=8'}

  path-parse@1.0.7:
    resolution: {integrity: sha512-LDJzPVEEEPR+y48z93A0Ed0yXb8pAByGWo/k5YYdYgpY2/2EsOsksJrq7lOHxryrVOn1ejG6oAp8ahvOIQD8sw==}

  path-scurry@1.11.1:
    resolution: {integrity: sha512-Xa4Nw17FS9ApQFJ9umLiJS4orGjm7ZzwUrwamcGQuHSzDyth9boKDaycYdDcZDuqYATXw4HFXgaqWTctW/v1HA==}
    engines: {node: '>=16 || 14 >=14.18'}

  picocolors@1.1.1:
    resolution: {integrity: sha512-xceH2snhtb5M9liqDsmEw56le376mTZkEX/jEb/RxNFyegNul7eNslCXP9FDj/Lcu0X8KEyMceP2ntpaHrDEVA==}

  picomatch@2.3.1:
    resolution: {integrity: sha512-JU3teHTNjmE2VCGFzuY8EXzCDVwEqB2a8fsIvwaStHhAWJEeVd1o1QD80CU6+ZdEXXSLbSsuLwJjkCBWqRQUVA==}
    engines: {node: '>=8.6'}

  picomatch@4.0.3:
    resolution: {integrity: sha512-5gTmgEY/sqK6gFXLIsQNH19lWb4ebPDLA4SdLP7dsWkIXHWlG66oPuVvXSGFPppYZz8ZDZq0dYYrbHfBCVUb1Q==}
    engines: {node: '>=12'}

  pify@2.3.0:
    resolution: {integrity: sha512-udgsAY+fTnvv7kI7aaxbqwWNb0AHiB0qBO89PZKPkoTmGOgdbrHDKD+0B2X4uTfJ/FT1R09r9gTsjUjNJotuog==}
    engines: {node: '>=0.10.0'}

  pirates@4.0.7:
    resolution: {integrity: sha512-TfySrs/5nm8fQJDcBDuUng3VOUKsd7S+zqvbOTiGXHfxX4wK31ard+hoNuvkicM/2YFzlpDgABOevKSsB4G/FA==}
    engines: {node: '>= 6'}

  possible-typed-array-names@1.1.0:
    resolution: {integrity: sha512-/+5VFTchJDoVj3bhoqi6UeymcD00DAwb1nJwamzPvHEszJ4FpF6SNNbUbOS8yI56qHzdV8eK0qEfOSiodkTdxg==}
    engines: {node: '>= 0.4'}

  postcss-import@15.1.0:
    resolution: {integrity: sha512-hpr+J05B2FVYUAXHeK1YyI267J/dDDhMU6B6civm8hSY1jYJnBXxzKDKDswzJmtLHryrjhnDjqqp/49t8FALew==}
    engines: {node: '>=14.0.0'}
    peerDependencies:
      postcss: ^8.0.0

  postcss-js@4.1.0:
    resolution: {integrity: sha512-oIAOTqgIo7q2EOwbhb8UalYePMvYoIeRY2YKntdpFQXNosSu3vLrniGgmH9OKs/qAkfoj5oB3le/7mINW1LCfw==}
    engines: {node: ^12 || ^14 || >= 16}
    peerDependencies:
      postcss: ^8.4.21

  postcss-load-config@4.0.2:
    resolution: {integrity: sha512-bSVhyJGL00wMVoPUzAVAnbEoWyqRxkjv64tUl427SKnPrENtq6hJwUojroMz2VB+Q1edmi4IfrAPpami5VVgMQ==}
    engines: {node: '>= 14'}
    peerDependencies:
      postcss: '>=8.0.9'
      ts-node: '>=9.0.0'
    peerDependenciesMeta:
      postcss:
        optional: true
      ts-node:
        optional: true

  postcss-nested@6.2.0:
    resolution: {integrity: sha512-HQbt28KulC5AJzG+cZtj9kvKB93CFCdLvog1WFLf1D+xmMvPGlBstkpTEZfK5+AN9hfJocyBFCNiqyS48bpgzQ==}
    engines: {node: '>=12.0'}
    peerDependencies:
      postcss: ^8.2.14

  postcss-selector-parser@6.0.10:
    resolution: {integrity: sha512-IQ7TZdoaqbT+LCpShg46jnZVlhWD2w6iQYAcYXfHARZ7X1t/UGhhceQDs5X0cGqKvYlHNOuv7Oa1xmb0oQuA3w==}
    engines: {node: '>=4'}

  postcss-selector-parser@6.1.2:
    resolution: {integrity: sha512-Q8qQfPiZ+THO/3ZrOrO0cJJKfpYCagtMUkXbnEfmgUjwXg6z/WBeOyS9APBBPCTSiDV+s4SwQGu8yFsiMRIudg==}
    engines: {node: '>=4'}

  postcss-value-parser@4.2.0:
    resolution: {integrity: sha512-1NNCs6uurfkVbeXG4S8JFT9t19m45ICnif8zWLd5oPSZ50QnwMfK+H3jv408d4jw/7Bttv5axS5IiHoLaVNHeQ==}

  postcss@8.4.31:
    resolution: {integrity: sha512-PS08Iboia9mts/2ygV3eLpY5ghnUcfLV/EXTOW1E2qYxJKGGBUtNjN76FYHnMs36RmARn41bC0AZmn+rR0OVpQ==}
    engines: {node: ^10 || ^12 || >=14}

  postcss@8.5.6:
    resolution: {integrity: sha512-3Ybi1tAuwAP9s0r1UQ2J4n5Y0G05bJkpUIO0/bI9MhwmD70S5aTWbXGBwxHrelT+XM1k6dM0pk+SwNkpTRN7Pg==}
    engines: {node: ^10 || ^12 || >=14}

  prelude-ls@1.2.1:
    resolution: {integrity: sha512-vkcDPrRZo1QZLbn5RLGPpg/WmIQ65qoWWhcGKf/b5eplkkarX0m9z8ppCat4mlOqUsWpyNuYgO3VRyrYHSzX5g==}
    engines: {node: '>= 0.8.0'}

  prettier-plugin-tailwindcss@0.6.14:
    resolution: {integrity: sha512-pi2e/+ZygeIqntN+vC573BcW5Cve8zUB0SSAGxqpB4f96boZF4M3phPVoOFCeypwkpRYdi7+jQ5YJJUwrkGUAg==}
    engines: {node: '>=14.21.3'}
    peerDependencies:
      '@ianvs/prettier-plugin-sort-imports': '*'
      '@prettier/plugin-hermes': '*'
      '@prettier/plugin-oxc': '*'
      '@prettier/plugin-pug': '*'
      '@shopify/prettier-plugin-liquid': '*'
      '@trivago/prettier-plugin-sort-imports': '*'
      '@zackad/prettier-plugin-twig': '*'
      prettier: ^3.0
      prettier-plugin-astro: '*'
      prettier-plugin-css-order: '*'
      prettier-plugin-import-sort: '*'
      prettier-plugin-jsdoc: '*'
      prettier-plugin-marko: '*'
      prettier-plugin-multiline-arrays: '*'
      prettier-plugin-organize-attributes: '*'
      prettier-plugin-organize-imports: '*'
      prettier-plugin-sort-imports: '*'
      prettier-plugin-style-order: '*'
      prettier-plugin-svelte: '*'
    peerDependenciesMeta:
      '@ianvs/prettier-plugin-sort-imports':
        optional: true
      '@prettier/plugin-hermes':
        optional: true
      '@prettier/plugin-oxc':
        optional: true
      '@prettier/plugin-pug':
        optional: true
      '@shopify/prettier-plugin-liquid':
        optional: true
      '@trivago/prettier-plugin-sort-imports':
        optional: true
      '@zackad/prettier-plugin-twig':
        optional: true
      prettier-plugin-astro:
        optional: true
      prettier-plugin-css-order:
        optional: true
      prettier-plugin-import-sort:
        optional: true
      prettier-plugin-jsdoc:
        optional: true
      prettier-plugin-marko:
        optional: true
      prettier-plugin-multiline-arrays:
        optional: true
      prettier-plugin-organize-attributes:
        optional: true
      prettier-plugin-organize-imports:
        optional: true
      prettier-plugin-sort-imports:
        optional: true
      prettier-plugin-style-order:
        optional: true
      prettier-plugin-svelte:
        optional: true

  prettier@3.6.2:
    resolution: {integrity: sha512-I7AIg5boAr5R0FFtJ6rCfD+LFsWHp81dolrFD8S79U9tb8Az2nGrJncnMSnys+bpQJfRUzqs9hnA81OAA3hCuQ==}
    engines: {node: '>=14'}
    hasBin: true

  prop-types@15.8.1:
    resolution: {integrity: sha512-oj87CgZICdulUohogVAR7AjlC0327U4el4L6eAvOqCeudMDVU0NThNaV+b9Df4dXgSP1gXMTnPdhfe/2qDH5cg==}

  punycode@2.3.1:
    resolution: {integrity: sha512-vYt7UD1U9Wg6138shLtLOvdAu+8DsC/ilFtEVHcH+wydcSpNE20AfSOduf6MkRFahL5FY7X1oU7nKVZFtfq8Fg==}
    engines: {node: '>=6'}

  qr-scanner@1.4.2:
    resolution: {integrity: sha512-kV1yQUe2FENvn59tMZW6mOVfpq9mGxGf8l6+EGaXUOd4RBOLg7tRC83OrirM5AtDvZRpdjdlXURsHreAOSPOUw==}

  queue-microtask@1.2.3:
    resolution: {integrity: sha512-NuaNSa6flKT5JaSYQzJok04JzTL1CA6aGhv5rfLW3PgqA+M2ChpZQnAC8h8i4ZFkBS8X5RqkDBHA7r4hej3K9A==}

  react-day-picker@9.8.0:
    resolution: {integrity: sha512-E0yhhg7R+pdgbl/2toTb0xBhsEAtmAx1l7qjIWYfcxOy8w4rTSVfbtBoSzVVhPwKP/5E9iL38LivzoE3AQDhCQ==}
    engines: {node: '>=18'}
    peerDependencies:
      react: '>=16.8.0'

  react-dom@18.3.1:
    resolution: {integrity: sha512-5m4nQKp+rZRb09LNH59GM4BxTh9251/ylbKIbpe7TpGxfJ+9kv6BLkLBXIjjspbgbnIBNqlI23tRnTWT0snUIw==}
    peerDependencies:
      react: ^18.3.1

  react-dom@19.1.1:
    resolution: {integrity: sha512-Dlq/5LAZgF0Gaz6yiqZCf6VCcZs1ghAJyrsu84Q/GT0gV+mCxbfmKNoGRKBYMJ8IEdGPqu49YWXD02GCknEDkw==}
    peerDependencies:
      react: ^19.1.1

  react-hook-form@7.63.0:
    resolution: {integrity: sha512-ZwueDMvUeucovM2VjkCf7zIHcs1aAlDimZu2Hvel5C5907gUzMpm4xCrQXtRzCvsBqFjonB4m3x4LzCFI1ZKWA==}
    engines: {node: '>=18.0.0'}
    peerDependencies:
      react: ^16.8.0 || ^17 || ^18 || ^19

  react-is@16.13.1:
    resolution: {integrity: sha512-24e6ynE2H+OKt4kqsOvNd8kBpV65zoxbA4BVsEOB3ARVWQki/DHzaUoC5KuON/BiccDaCCTZBuOcfZs70kR8bQ==}

  react-is@18.3.1:
    resolution: {integrity: sha512-/LLMVyas0ljjAtoYiPqYiL8VWXzUUdThrmU5+n20DZv+a+ClRoevUzw5JxU+Ieh5/c87ytoTBV9G1FiKfNJdmg==}

  react-remove-scroll-bar@2.3.8:
    resolution: {integrity: sha512-9r+yi9+mgU33AKcj6IbT9oRCO78WriSj6t/cF8DWBZJ9aOGPOTEDvdUDz1FwKim7QXWwmHqtdHnRJfhAxEG46Q==}
    engines: {node: '>=10'}
    peerDependencies:
      '@types/react': '*'
      react: ^16.8.0 || ^17.0.0 || ^18.0.0 || ^19.0.0
    peerDependenciesMeta:
      '@types/react':
        optional: true

  react-remove-scroll@2.7.1:
    resolution: {integrity: sha512-HpMh8+oahmIdOuS5aFKKY6Pyog+FNaZV/XyJOq7b4YFwsFHe5yYfdbIalI4k3vU2nSDql7YskmUseHsRrJqIPA==}
    engines: {node: '>=10'}
    peerDependencies:
      '@types/react': '*'
      react: ^16.8.0 || ^17.0.0 || ^18.0.0 || ^19.0.0 || ^19.0.0-rc
    peerDependenciesMeta:
      '@types/react':
        optional: true

  react-resizable-panels@2.1.9:
    resolution: {integrity: sha512-z77+X08YDIrgAes4jl8xhnUu1LNIRp4+E7cv4xHmLOxxUPO/ML7PSrE813b90vj7xvQ1lcf7g2uA9GeMZonjhQ==}
    peerDependencies:
      react: ^16.14.0 || ^17.0.0 || ^18.0.0 || ^19.0.0 || ^19.0.0-rc
      react-dom: ^16.14.0 || ^17.0.0 || ^18.0.0 || ^19.0.0 || ^19.0.0-rc

  react-smooth@4.0.4:
    resolution: {integrity: sha512-gnGKTpYwqL0Iii09gHobNolvX4Kiq4PKx6eWBCYYix+8cdw+cGo3do906l1NBPKkSWx1DghC1dlWG9L2uGd61Q==}
    peerDependencies:
      react: ^16.8.0 || ^17.0.0 || ^18.0.0 || ^19.0.0
      react-dom: ^16.8.0 || ^17.0.0 || ^18.0.0 || ^19.0.0

  react-style-singleton@2.2.3:
    resolution: {integrity: sha512-b6jSvxvVnyptAiLjbkWLE/lOnR4lfTtDAl+eUC7RZy+QQWc6wRzIV2CE6xBuMmDxc2qIihtDCZD5NPOFl7fRBQ==}
    engines: {node: '>=10'}
    peerDependencies:
      '@types/react': '*'
      react: ^16.8.0 || ^17.0.0 || ^18.0.0 || ^19.0.0 || ^19.0.0-rc
    peerDependenciesMeta:
      '@types/react':
        optional: true

  react-transition-group@4.4.5:
    resolution: {integrity: sha512-pZcd1MCJoiKiBR2NRxeCRg13uCXbydPnmB4EOeRrY7480qNWO8IIgQG6zlDkm6uRMsURXPuKq0GWtiM59a5Q6g==}
    peerDependencies:
      react: '>=16.6.0'
      react-dom: '>=16.6.0'

  react@18.3.1:
    resolution: {integrity: sha512-wS+hAgJShR0KhEvPJArfuPVN1+Hz1t0Y6n5jLrGQbkb4urgPE/0Rve+1kMB1v/oWgHgm4WIcV+i7F2pTVj+2iQ==}
    engines: {node: '>=0.10.0'}

  react@19.1.1:
    resolution: {integrity: sha512-w8nqGImo45dmMIfljjMwOGtbmC/mk4CMYhWIicdSflH91J9TyCyczcPFXJzrZ/ZXcgGRFeP6BU0BEJTw6tZdfQ==}
    engines: {node: '>=0.10.0'}

  read-cache@1.0.0:
    resolution: {integrity: sha512-Owdv/Ft7IjOgm/i0xvNDZ1LrRANRfew4b2prF3OWMQLxLfu3bS8FVhCsrSCMK4lR56Y9ya+AThoTpDCTxCmpRA==}

  readdirp@3.6.0:
    resolution: {integrity: sha512-hOS089on8RduqdbhvQ5Z37A0ESjsqz6qnRcffsMU3495FuTdqSm+7bhJ29JvIOsBDEEnan5DPu9t3To9VRlMzA==}
    engines: {node: '>=8.10.0'}

  recharts-scale@0.4.5:
    resolution: {integrity: sha512-kivNFO+0OcUNu7jQquLXAxz1FIwZj8nrj+YkOKc5694NbjCvcT6aSZiIzNzd2Kul4o4rTto8QVR9lMNtxD4G1w==}

  recharts@2.15.4:
    resolution: {integrity: sha512-UT/q6fwS3c1dHbXv2uFgYJ9BMFHu3fwnd7AYZaEQhXuYQ4hgsxLvsUXzGdKeZrW5xopzDCvuA2N41WJ88I7zIw==}
    engines: {node: '>=14'}
    peerDependencies:
      react: ^16.0.0 || ^17.0.0 || ^18.0.0 || ^19.0.0
      react-dom: ^16.0.0 || ^17.0.0 || ^18.0.0 || ^19.0.0

  reflect.getprototypeof@1.0.10:
    resolution: {integrity: sha512-00o4I+DVrefhv+nX0ulyi3biSHCPDe+yLv5o/p6d/UVlirijB8E16FtfwSAi4g3tcqrQ4lRAqQSoFEZJehYEcw==}
    engines: {node: '>= 0.4'}

  regexp.prototype.flags@1.5.4:
    resolution: {integrity: sha512-dYqgNSZbDwkaJ2ceRd9ojCGjBq+mOm9LmtXnAnEGyHhN/5R7iDW2TRw3h+o/jCFxus3P2LfWIIiwowAjANm7IA==}
    engines: {node: '>= 0.4'}

  resolve-from@4.0.0:
    resolution: {integrity: sha512-pb/MYmXstAkysRFx8piNI1tGFNQIFA3vkE3Gq4EuA1dF6gHp/+vgZqsCGJapvy8N3Q+4o7FwvquPJcnZ7RYy4g==}
    engines: {node: '>=4'}

  resolve-pkg-maps@1.0.0:
    resolution: {integrity: sha512-seS2Tj26TBVOC2NIc2rOe2y2ZO7efxITtLZcGSOnHHNOQ7CkiUBfw0Iw2ck6xkIhPwLhKNLS8BO+hEpngQlqzw==}

  resolve@1.22.10:
    resolution: {integrity: sha512-NPRy+/ncIMeDlTAsuqwKIiferiawhefFJtkNSW0qZJEqMEb+qBt/77B/jGeeek+F0uOeN05CDa6HXbbIgtVX4w==}
    engines: {node: '>= 0.4'}
    hasBin: true

  resolve@2.0.0-next.5:
    resolution: {integrity: sha512-U7WjGVG9sH8tvjW5SmGbQuui75FiyjAX72HX15DwBBwF9dNiQZRQAg9nnPhYy+TUnE0+VcrttuvNI8oSxZcocA==}
    hasBin: true

  reusify@1.1.0:
    resolution: {integrity: sha512-g6QUff04oZpHs0eG5p83rFLhHeV00ug/Yf9nZM6fLeUrPguBTkTQOdpAWWspMh55TZfVQDPaN3NQJfbVRAxdIw==}
    engines: {iojs: '>=1.0.0', node: '>=0.10.0'}

  rimraf@3.0.2:
    resolution: {integrity: sha512-JZkJMZkAGFFPP2YqXZXPbMlMBgsxzE8ILs4lMIX/2o0L9UBw9O/Y3o6wFw/i9YLapcUJWwqbi3kdxIPdC62TIA==}
    deprecated: Rimraf versions prior to v4 are no longer supported
    hasBin: true

  run-parallel@1.2.0:
    resolution: {integrity: sha512-5l4VyZR86LZ/lDxZTR6jqL8AFE2S0IFLMP26AbjsLVADxHdhB/c0GUsH+y39UfCi3dzz8OlQuPmnaJOMoDHQBA==}

  safe-array-concat@1.1.3:
    resolution: {integrity: sha512-AURm5f0jYEOydBj7VQlVvDrjeFgthDdEF5H1dP+6mNpoXOMo1quQqJ4wvJDyRZ9+pO3kGWoOdmV08cSv2aJV6Q==}
    engines: {node: '>=0.4'}

  safe-push-apply@1.0.0:
    resolution: {integrity: sha512-iKE9w/Z7xCzUMIZqdBsp6pEQvwuEebH4vdpjcDWnyzaI6yl6O9FHvVpmGelvEHNsoY6wGblkxR6Zty/h00WiSA==}
    engines: {node: '>= 0.4'}

  safe-regex-test@1.1.0:
    resolution: {integrity: sha512-x/+Cz4YrimQxQccJf5mKEbIa1NzeCRNI5Ecl/ekmlYaampdNLPalVyIcCZNNH3MvmqBugV5TMYZXv0ljslUlaw==}
    engines: {node: '>= 0.4'}

  scheduler@0.23.2:
    resolution: {integrity: sha512-UOShsPwz7NrMUqhR6t0hWjFduvOzbtv7toDH1/hIrfRNIDBnnBWd0CwJTGvTpngVlmwGCdP9/Zl/tVrDqcuYzQ==}

  scheduler@0.26.0:
    resolution: {integrity: sha512-NlHwttCI/l5gCPR3D1nNXtWABUmBwvZpEQiD4IXSbIDq8BzLIK/7Ir5gTFSGZDUu37K5cMNp0hFtzO38sC7gWA==}

  semver@6.3.1:
    resolution: {integrity: sha512-BR7VvDCVHO+q2xBEWskxS6DJE1qRnb7DxzUrogb71CWoSficBxYsiAGd+Kl0mmq/MprG9yArRkyrQxTO6XjMzA==}
    hasBin: true

  semver@7.7.2:
    resolution: {integrity: sha512-RF0Fw+rO5AMf9MAyaRXI4AV0Ulj5lMHqVxxdSgiVbixSCXoEmmX/jk0CuJw4+3SqroYO9VoUh+HcuJivvtJemA==}
    engines: {node: '>=10'}
    hasBin: true

  set-function-length@1.2.2:
    resolution: {integrity: sha512-pgRc4hJ4/sNjWCSS9AmnS40x3bNMDTknHgL5UaMBTMyJnU90EgWh1Rz+MC9eFu4BuN/UwZjKQuY/1v3rM7HMfg==}
    engines: {node: '>= 0.4'}

  set-function-name@2.0.2:
    resolution: {integrity: sha512-7PGFlmtwsEADb0WYyvCMa1t+yke6daIG4Wirafur5kcf+MhUnPms1UeR0CKQdTZD81yESwMHbtn+TR+dMviakQ==}
    engines: {node: '>= 0.4'}

  set-proto@1.0.0:
    resolution: {integrity: sha512-RJRdvCo6IAnPdsvP/7m6bsQqNnn1FCBX5ZNtFL98MmFF/4xAIJTIg1YbHW5DC2W5SKZanrC6i4HsJqlajw/dZw==}
    engines: {node: '>= 0.4'}

  sharp@0.33.5:
    resolution: {integrity: sha512-haPVm1EkS9pgvHrQ/F3Xy+hgcuMV0Wm9vfIBSiwZ05k+xgb0PkBQpGsAA/oWdDobNaZTH5ppvHtzCFbnSEwHVw==}
    engines: {node: ^18.17.0 || ^20.3.0 || >=21.0.0}

  shebang-command@2.0.0:
    resolution: {integrity: sha512-kHxr2zZpYtdmrN1qDjrrX/Z1rR1kG8Dx+gkpK1G4eXmvXswmcE1hTWBWYUzlraYw1/yZp6YuDY77YtvbN0dmDA==}
    engines: {node: '>=8'}

  shebang-regex@3.0.0:
    resolution: {integrity: sha512-7++dFhtcx3353uBaq8DDR4NuxBetBzC7ZQOhmTQInHEd6bSrXdiEyzCvG07Z44UYdLShWUyXt5M/yhz8ekcb1A==}
    engines: {node: '>=8'}

  side-channel-list@1.0.0:
    resolution: {integrity: sha512-FCLHtRD/gnpCiCHEiJLOwdmFP+wzCmDEkc9y7NsYxeF4u7Btsn1ZuwgwJGxImImHicJArLP4R0yX4c2KCrMrTA==}
    engines: {node: '>= 0.4'}

  side-channel-map@1.0.1:
    resolution: {integrity: sha512-VCjCNfgMsby3tTdo02nbjtM/ewra6jPHmpThenkTYh8pG9ucZ/1P8So4u4FGBek/BjpOVsDCMoLA/iuBKIFXRA==}
    engines: {node: '>= 0.4'}

  side-channel-weakmap@1.0.2:
    resolution: {integrity: sha512-WPS/HvHQTYnHisLo9McqBHOJk2FkHO/tlpvldyrnem4aeQp4hai3gythswg6p01oSoTl58rcpiFAjF2br2Ak2A==}
    engines: {node: '>= 0.4'}

  side-channel@1.1.0:
    resolution: {integrity: sha512-ZX99e6tRweoUXqR+VBrslhda51Nh5MTQwou5tnUDgbtyM0dBgmhEDtWGP/xbKn6hqfPRHujUNwz5fy/wbbhnpw==}
    engines: {node: '>= 0.4'}

  signal-exit@4.1.0:
    resolution: {integrity: sha512-bzyZ1e88w9O1iNJbKnOlvYTrWPDl46O1bG0D3XInv+9tkPrxrN8jUUTiFlDkkmKWgn1M6CfIA13SuGqOa9Korw==}
    engines: {node: '>=14'}

  simple-swizzle@0.2.4:
    resolution: {integrity: sha512-nAu1WFPQSMNr2Zn9PGSZK9AGn4t/y97lEm+MXTtUDwfP0ksAIX4nO+6ruD9Jwut4C49SB1Ws+fbXsm/yScWOHw==}

  sonner@1.7.4:
    resolution: {integrity: sha512-DIS8z4PfJRbIyfVFDVnK9rO3eYDtse4Omcm6bt0oEr5/jtLgysmjuBl1frJ9E/EQZrFmKx2A8m/s5s9CRXIzhw==}
    peerDependencies:
      react: ^18.0.0 || ^19.0.0 || ^19.0.0-rc
      react-dom: ^18.0.0 || ^19.0.0 || ^19.0.0-rc

  source-map-js@1.2.1:
    resolution: {integrity: sha512-UXWMKhLOwVKb728IUtQPXxfYU+usdybtUrK/8uGE8CQMvrhOpwvzDBwj0QhSL7MQc7vIsISBG8VQ8+IDQxpfQA==}
    engines: {node: '>=0.10.0'}

  stable-hash@0.0.5:
    resolution: {integrity: sha512-+L3ccpzibovGXFK+Ap/f8LOS0ahMrHTf3xu7mMLSpEGU0EO9ucaysSylKo9eRDFNhWve/y275iPmIZ4z39a9iA==}

  stop-iteration-iterator@1.1.0:
    resolution: {integrity: sha512-eLoXW/DHyl62zxY4SCaIgnRhuMr6ri4juEYARS8E6sCEqzKpOiE521Ucofdx+KnDZl5xmvGYaaKCk5FEOxJCoQ==}
    engines: {node: '>= 0.4'}

  streamsearch@1.1.0:
    resolution: {integrity: sha512-Mcc5wHehp9aXz1ax6bZUyY5afg9u2rv5cqQI3mRrYkGC8rW2hM02jWuwjtL++LS5qinSyhj2QfLyNsuc+VsExg==}
    engines: {node: '>=10.0.0'}

  string-width@4.2.3:
    resolution: {integrity: sha512-wKyQRQpjJ0sIp62ErSZdGsjMJWsap5oRNihHhu6G7JVO/9jIB6UyevL+tXuOqrng8j/cxKTWyWUwvSTriiZz/g==}
    engines: {node: '>=8'}

  string-width@5.1.2:
    resolution: {integrity: sha512-HnLOCR3vjcY8beoNLtcjZ5/nxn2afmME6lhrDrebokqMap+XbeW8n9TXpPDOqdGK5qcI3oT0GKTW6wC7EMiVqA==}
    engines: {node: '>=12'}

  string.prototype.includes@2.0.1:
    resolution: {integrity: sha512-o7+c9bW6zpAdJHTtujeePODAhkuicdAryFsfVKwA+wGw89wJ4GTY484WTucM9hLtDEOpOvI+aHnzqnC5lHp4Rg==}
    engines: {node: '>= 0.4'}

  string.prototype.matchall@4.0.12:
    resolution: {integrity: sha512-6CC9uyBL+/48dYizRf7H7VAYCMCNTBeM78x/VTUe9bFEaxBepPJDa1Ow99LqI/1yF7kuy7Q3cQsYMrcjGUcskA==}
    engines: {node: '>= 0.4'}

  string.prototype.repeat@1.0.0:
    resolution: {integrity: sha512-0u/TldDbKD8bFCQ/4f5+mNRrXwZ8hg2w7ZR8wa16e8z9XpePWl3eGEcUD0OXpEH/VJH/2G3gjUtR3ZOiBe2S/w==}

  string.prototype.trim@1.2.10:
    resolution: {integrity: sha512-Rs66F0P/1kedk5lyYyH9uBzuiI/kNRmwJAR9quK6VOtIpZ2G+hMZd+HQbbv25MgCA6gEffoMZYxlTod4WcdrKA==}
    engines: {node: '>= 0.4'}

  string.prototype.trimend@1.0.9:
    resolution: {integrity: sha512-G7Ok5C6E/j4SGfyLCloXTrngQIQU3PWtXGst3yM7Bea9FRURf1S42ZHlZZtsNque2FN2PoUhfZXYLNWwEr4dLQ==}
    engines: {node: '>= 0.4'}

  string.prototype.trimstart@1.0.8:
    resolution: {integrity: sha512-UXSH262CSZY1tfu3G3Secr6uGLCFVPMhIqHjlgCUtCCcgihYc/xKs9djMTMUOb2j1mVSeU8EU6NWc/iQKU6Gfg==}
    engines: {node: '>= 0.4'}

  strip-ansi@6.0.1:
    resolution: {integrity: sha512-Y38VPSHcqkFrCpFnQ9vuSXmquuv5oXOKpGeT6aGrr3o3Gc9AlVa6JBfUSOCnbxGGZF+/0ooI7KrPuUSztUdU5A==}
    engines: {node: '>=8'}

  strip-ansi@7.1.2:
    resolution: {integrity: sha512-gmBGslpoQJtgnMAvOVqGZpEz9dyoKTCzy2nfz/n8aIFhN/jCE/rCmcxabB6jOOHV+0WNnylOxaxBQPSvcWklhA==}
    engines: {node: '>=12'}

  strip-bom@3.0.0:
    resolution: {integrity: sha512-vavAMRXOgBVNF6nyEEmL3DBK19iRpDcoIwW+swQ+CbGiu7lju6t+JklA1MHweoWtadgt4ISVUsXLyDq34ddcwA==}
    engines: {node: '>=4'}

  strip-json-comments@3.1.1:
    resolution: {integrity: sha512-6fPc+R4ihwqP6N/aIv2f1gMH8lOVtWQHoqC4yK6oSDVVocumAsfCqjkXnqiYMhmMwS/mEHLp7Vehlt3ql6lEig==}
    engines: {node: '>=8'}

  styled-jsx@5.1.1:
    resolution: {integrity: sha512-pW7uC1l4mBZ8ugbiZrcIsiIvVx1UmTfw7UkC3Um2tmfUq9Bhk8IiyEIPl6F8agHgjzku6j0xQEZbfA5uSgSaCw==}
    engines: {node: '>= 12.0.0'}
    peerDependencies:
      '@babel/core': '*'
      babel-plugin-macros: '*'
      react: '>= 16.8.0 || 17.x.x || ^18.0.0-0'
    peerDependenciesMeta:
      '@babel/core':
        optional: true
      babel-plugin-macros:
        optional: true

  styled-jsx@5.1.6:
    resolution: {integrity: sha512-qSVyDTeMotdvQYoHWLNGwRFJHC+i+ZvdBRYosOFgC+Wg1vx4frN2/RG/NA7SYqqvKNLf39P2LSRA2pu6n0XYZA==}
    engines: {node: '>= 12.0.0'}
    peerDependencies:
      '@babel/core': '*'
      babel-plugin-macros: '*'
      react: '>= 16.8.0 || 17.x.x || ^18.0.0-0 || ^19.0.0-0'
    peerDependenciesMeta:
      '@babel/core':
        optional: true
      babel-plugin-macros:
        optional: true

  sucrase@3.35.0:
    resolution: {integrity: sha512-8EbVDiu9iN/nESwxeSxDKe0dunta1GOlHufmSSXxMD2z2/tMZpDMpvXQGsc+ajGo8y2uYUmixaSRUc/QPoQ0GA==}
    engines: {node: '>=16 || 14 >=14.17'}
    hasBin: true

<<<<<<< HEAD
  supports-color@7.2.0:
    resolution: {integrity: sha512-qpCAvRl9stuOHveKsn7HncJRvv501qIacKzQlO/+Lwxc9+0q2wLyv4Dfvt80/DPn2pqOBsJdDiogXGR9+OvwRw==}
    engines: {node: '>=8'}
=======
  lru-cache@10.4.3:
    resolution: {integrity: sha512-JNAzZcXrCt42VGLuYz0zfAzDfAvJWW6AfYlDBQyDV5DClI2m5sAmK+OIO7s59XfsRsWHp02jAJrRadPRGTt6SQ==}

  lucide-react@0.293.0:
    resolution: {integrity: sha512-g3AN0EYITCpAjNgLHrKrFWvIJzZy0Y9OPBaonyKw1cM+nZE6piOM+TiuQdYfha7oa76TMiDaWXQHE44CEqsrzw==}
    peerDependencies:
      react: ^16.5.1 || ^17.0.0 || ^18.0.0
>>>>>>> 0ace688a

  supports-preserve-symlinks-flag@1.0.0:
    resolution: {integrity: sha512-ot0WnXS9fgdkgIcePe6RHNk1WA8+muPa6cSjeR3V8K27q9BB1rTE3R1p7Hv0z1ZyAc8s6Vvv8DIyWf681MAt0w==}
    engines: {node: '>= 0.4'}

  tailwind-merge@2.6.0:
    resolution: {integrity: sha512-P+Vu1qXfzediirmHOC3xKGAYeZtPcV9g76X+xg2FD4tYgR71ewMA35Y3sCz3zhiN/dwefRpJX0yBcgwi1fXNQA==}

  tailwindcss-animate@1.0.7:
    resolution: {integrity: sha512-bl6mpH3T7I3UFxuvDEXLxy/VuFxBk5bbzplh7tXI68mwMokNYd1t9qPBHlnyTwfa4JGC4zP516I1hYYtQ/vspA==}
    peerDependencies:
      tailwindcss: '>=3.0.0 || insiders'

  tailwindcss@3.4.17:
    resolution: {integrity: sha512-w33E2aCvSDP0tW9RZuNXadXlkHXqFzSkQew/aIa2i/Sj8fThxwovwlXHSPXTbAHwEIhBFXAedUhP2tueAKP8Og==}
    engines: {node: '>=14.0.0'}
    hasBin: true

  tailwindcss@4.1.13:
    resolution: {integrity: sha512-i+zidfmTqtwquj4hMEwdjshYYgMbOrPzb9a0M3ZgNa0JMoZeFC6bxZvO8yr8ozS6ix2SDz0+mvryPeBs2TFE+w==}

  tapable@2.2.3:
    resolution: {integrity: sha512-ZL6DDuAlRlLGghwcfmSn9sK3Hr6ArtyudlSAiCqQ6IfE+b+HHbydbYDIG15IfS5do+7XQQBdBiubF/cV2dnDzg==}
    engines: {node: '>=6'}

  tar@7.5.1:
    resolution: {integrity: sha512-nlGpxf+hv0v7GkWBK2V9spgactGOp0qvfWRxUMjqHyzrt3SgwE48DIv/FhqPHJYLHpgW1opq3nERbz5Anq7n1g==}
    engines: {node: '>=18'}

  text-table@0.2.0:
    resolution: {integrity: sha512-N+8UisAXDGk8PFXP4HAzVR9nbfmVJ3zYLAWiTIoqC5v5isinhr+r5uaO8+7r3BMfuNIufIsA7RdpVgacC2cSpw==}

  thenify-all@1.6.0:
    resolution: {integrity: sha512-RNxQH/qI8/t3thXJDwcstUO4zeqo64+Uy/+sNVRBx4Xn2OX+OZ9oP+iJnNFqplFra2ZUVeKCSa2oVWi3T4uVmA==}
    engines: {node: '>=0.8'}

  thenify@3.3.1:
    resolution: {integrity: sha512-RVZSIV5IG10Hk3enotrhvz0T9em6cyHBLkH/YAZuKqd8hRkKhSfCGIcP2KUY0EPxndzANBmNllzWPwak+bheSw==}

  tiny-invariant@1.3.3:
    resolution: {integrity: sha512-+FbBPE1o9QAYvviau/qC5SE3caw21q3xkvWKBtja5vgqOWIHHJ3ioaq1VPfn/Szqctz2bU/oYeKd9/z5BL+PVg==}

  tinyglobby@0.2.15:
    resolution: {integrity: sha512-j2Zq4NyQYG5XMST4cbs02Ak8iJUdxRM0XI5QyxXuZOzKOINmWurp3smXu3y5wDcJrptwpSjgXHzIQxR0omXljQ==}
    engines: {node: '>=12.0.0'}

  to-regex-range@5.0.1:
    resolution: {integrity: sha512-65P7iz6X5yEr1cwcgvQxbbIw7Uk3gOy5dIdtZ4rDveLqhrdJP+Li/Hx6tyK0NEb+2GCyneCMJiGqrADCSNk8sQ==}
    engines: {node: '>=8.0'}

  ts-api-utils@2.1.0:
    resolution: {integrity: sha512-CUgTZL1irw8u29bzrOD/nH85jqyc74D6SshFgujOIA7osm2Rz7dYH77agkx7H4FBNxDq7Cjf+IjaX/8zwFW+ZQ==}
    engines: {node: '>=18.12'}
    peerDependencies:
      typescript: '>=4.8.4'

  ts-interface-checker@0.1.13:
    resolution: {integrity: sha512-Y/arvbn+rrz3JCKl9C4kVNfTfSm2/mEp5FSz5EsZSANGPSlQrpRI5M4PKF+mJnE52jOO90PnPSc3Ur3bTQw0gA==}

  tsconfig-paths@3.15.0:
    resolution: {integrity: sha512-2Ac2RgzDe/cn48GvOe3M+o82pEFewD3UPbyoUHHdKasHwJKjds4fLXWf/Ux5kATBKN20oaFGu+jbElp1pos0mg==}

  tslib@2.8.1:
    resolution: {integrity: sha512-oJFu94HQb+KVduSUQL7wnpmqnfmLsOA/nAh6b6EH0wCEoK0/mPeXU6c3wKDV83MkOuHPRHtSXKKU99IBazS/2w==}

  tw-animate-css@1.3.3:
    resolution: {integrity: sha512-tXE2TRWrskc4TU3RDd7T8n8Np/wCfoeH9gz22c7PzYqNPQ9FBGFbWWzwL0JyHcFp+jHozmF76tbHfPAx22ua2Q==}

  type-check@0.4.0:
    resolution: {integrity: sha512-XleUoc9uwGXqjWwXaUTZAmzMcFZ5858QA2vvx1Ur5xIcixXIP+8LnFDgRplU30us6teqdlskFfu+ae4K79Ooew==}
    engines: {node: '>= 0.8.0'}

  type-fest@0.20.2:
    resolution: {integrity: sha512-Ne+eE4r0/iWnpAxD852z3A+N0Bt5RN//NjJwRd2VFHEmrywxf5vsZlh4R6lixl6B+wz/8d+maTSAkN1FIkI3LQ==}
    engines: {node: '>=10'}

  typed-array-buffer@1.0.3:
    resolution: {integrity: sha512-nAYYwfY3qnzX30IkA6AQZjVbtK6duGontcQm1WSG1MD94YLqK0515GNApXkoxKOWMusVssAHWLh9SeaoefYFGw==}
    engines: {node: '>= 0.4'}

  typed-array-byte-length@1.0.3:
    resolution: {integrity: sha512-BaXgOuIxz8n8pIq3e7Atg/7s+DpiYrxn4vdot3w9KbnBhcRQq6o3xemQdIfynqSeXeDrF32x+WvfzmOjPiY9lg==}
    engines: {node: '>= 0.4'}

  typed-array-byte-offset@1.0.4:
    resolution: {integrity: sha512-bTlAFB/FBYMcuX81gbL4OcpH5PmlFHqlCCpAl8AlEzMz5k53oNDvN8p1PNOWLEmI2x4orp3raOFB51tv9X+MFQ==}
    engines: {node: '>= 0.4'}

  typed-array-length@1.0.7:
    resolution: {integrity: sha512-3KS2b+kL7fsuk/eJZ7EQdnEmQoaho/r6KUef7hxvltNA5DR8NAUM+8wJMbJyZ4G9/7i3v5zPBIMN5aybAh2/Jg==}
    engines: {node: '>= 0.4'}

  typescript@5.9.2:
    resolution: {integrity: sha512-CWBzXQrc/qOkhidw1OzBTQuYRbfyxDXJMVJ1XNwUHGROVmuaeiEm3OslpZ1RV96d7SKKjZKrSJu3+t/xlw3R9A==}
    engines: {node: '>=14.17'}
    hasBin: true

  unbox-primitive@1.1.0:
    resolution: {integrity: sha512-nWJ91DjeOkej/TA8pXQ3myruKpKEYgqvpw9lz4OPHj/NWFNluYrjbz9j01CJ8yKQd2g4jFoOkINCTW2I5LEEyw==}
    engines: {node: '>= 0.4'}

  undici-types@6.21.0:
    resolution: {integrity: sha512-iwDZqg0QAGrg9Rav5H4n0M64c3mkR59cJ6wQp+7C4nI0gsmExaedaYLNO44eT4AtBBwjbTiGPMlt2Md0T9H9JQ==}

  unrs-resolver@1.11.1:
    resolution: {integrity: sha512-bSjt9pjaEBnNiGgc9rUiHGKv5l4/TGzDmYw3RhnkJGtLhbnnA/5qJj7x3dNDCRx/PJxu774LlH8lCOlB4hEfKg==}

  update-browserslist-db@1.1.3:
    resolution: {integrity: sha512-UxhIZQ+QInVdunkDAaiazvvT/+fXL5Osr0JZlJulepYu6Jd7qJtDZjlur0emRlT71EN3ScPoE7gvsuIKKNavKw==}
    hasBin: true
    peerDependencies:
      browserslist: '>= 4.21.0'

  uri-js@4.4.1:
    resolution: {integrity: sha512-7rKUyy33Q1yc98pQ1DAmLtwX109F7TIfWlW1Ydo8Wl1ii1SeHieeh0HHfPeL2fMXK6z0s8ecKs9frCuLJvndBg==}

  use-callback-ref@1.3.3:
    resolution: {integrity: sha512-jQL3lRnocaFtu3V00JToYz/4QkNWswxijDaCVNZRiRTO3HQDLsdu1ZtmIUvV4yPp+rvWm5j0y0TG/S61cuijTg==}
    engines: {node: '>=10'}
    peerDependencies:
      '@types/react': '*'
      react: ^16.8.0 || ^17.0.0 || ^18.0.0 || ^19.0.0 || ^19.0.0-rc
    peerDependenciesMeta:
      '@types/react':
        optional: true

  use-sidecar@1.1.3:
    resolution: {integrity: sha512-Fedw0aZvkhynoPYlA5WXrMCAMm+nSWdZt6lzJQ7Ok8S6Q+VsHmHpRWndVRJ8Be0ZbkfPc5LRYH+5XrzXcEeLRQ==}
    engines: {node: '>=10'}
    peerDependencies:
      '@types/react': '*'
      react: ^16.8.0 || ^17.0.0 || ^18.0.0 || ^19.0.0 || ^19.0.0-rc
    peerDependenciesMeta:
      '@types/react':
        optional: true

  use-sync-external-store@1.5.0:
    resolution: {integrity: sha512-Rb46I4cGGVBmjamjphe8L/UnvJD+uPPtTkNvX5mZgqdbavhI4EbgIWJiIHXJ8bc/i9EQGPRh4DwEURJ552Do0A==}
    peerDependencies:
      react: ^16.8.0 || ^17.0.0 || ^18.0.0 || ^19.0.0

  util-deprecate@1.0.2:
    resolution: {integrity: sha512-EPD5q1uXyFxJpCrLnCc1nHnq3gOa6DZBocAIiI2TaSCA7VCJ1UJDMagCzIkXNsUYfD1daK//LTEQ8xiIbrHtcw==}

  vaul@0.9.9:
    resolution: {integrity: sha512-7afKg48srluhZwIkaU+lgGtFCUsYBSGOl8vcc8N/M3YQlZFlynHD15AE+pwrYdc826o7nrIND4lL9Y6b9WWZZQ==}
    peerDependencies:
      react: ^16.8 || ^17.0 || ^18.0
      react-dom: ^16.8 || ^17.0 || ^18.0

  victory-vendor@36.9.2:
    resolution: {integrity: sha512-PnpQQMuxlwYdocC8fIJqVXvkeViHYzotI+NJrCuav0ZYFoq912ZHBk3mCeuj+5/VpodOjPe1z0Fk2ihgzlXqjQ==}

  viem@2.37.8:
    resolution: {integrity: sha512-mL+5yvCQbRIR6QvngDQMfEiZTfNWfd+/QL5yFaOoYbpH3b1Q2ddwF7YG2eI2AcYSh9LE1gtUkbzZLFUAVyj4oQ==}
    peerDependencies:
      typescript: '>=5.0.4'
    peerDependenciesMeta:
      typescript:
        optional: true

  which-boxed-primitive@1.1.1:
    resolution: {integrity: sha512-TbX3mj8n0odCBFVlY8AxkqcHASw3L60jIuF8jFP78az3C2YhmGvqbHBpAjTRH2/xqYunrJ9g1jSyjCjpoWzIAA==}
    engines: {node: '>= 0.4'}

  which-builtin-type@1.2.1:
    resolution: {integrity: sha512-6iBczoX+kDQ7a3+YJBnh3T+KZRxM/iYNPXicqk66/Qfm1b93iu+yOImkg0zHbj5LNOcNv1TEADiZ0xa34B4q6Q==}
    engines: {node: '>= 0.4'}

  which-collection@1.0.2:
    resolution: {integrity: sha512-K4jVyjnBdgvc86Y6BkaLZEN933SwYOuBFkdmBu9ZfkcAbdVbpITnDmjvZ/aQjRXQrv5EPkTnD1s39GiiqbngCw==}
    engines: {node: '>= 0.4'}

  which-typed-array@1.1.19:
    resolution: {integrity: sha512-rEvr90Bck4WZt9HHFC4DJMsjvu7x+r6bImz0/BrbWb7A2djJ8hnZMrWnHo9F8ssv0OMErasDhftrfROTyqSDrw==}
    engines: {node: '>= 0.4'}

  which@2.0.2:
    resolution: {integrity: sha512-BLI3Tl1TW3Pvl70l3yq3Y64i+awpwXqsGBYWkkqMtnbXgrMD+yj7rhW0kuEDxzJaYXGjEW5ogapKNMEKNMjibA==}
    engines: {node: '>= 8'}
    hasBin: true

  word-wrap@1.2.5:
    resolution: {integrity: sha512-BN22B5eaMMI9UMtjrGd5g5eCYPpCPDUy0FJXbYsaT5zYxjFOckS53SQDE3pWkVoWpHXVb3BrYcEN4Twa55B5cA==}
    engines: {node: '>=0.10.0'}

  wrap-ansi@7.0.0:
    resolution: {integrity: sha512-YVGIj2kamLSTxw6NsZjoBxfSwsn0ycdesmc4p+Q21c5zPuZ1pl+NfxVdxPtdHvmNVOQ6XSYG4AUtyt/Fi7D16Q==}
    engines: {node: '>=10'}

  wrap-ansi@8.1.0:
    resolution: {integrity: sha512-si7QWI6zUMq56bESFvagtmzMdGOtoxfR+Sez11Mobfc7tm+VkUckk9bW2UeffTGVUbOksxmSw0AA2gs8g71NCQ==}
    engines: {node: '>=12'}

  wrappy@1.0.2:
    resolution: {integrity: sha512-l4Sp/DRseor9wL6EvV2+TuQn63dMkPjZ/sp9XkghTEbV9KlPS1xUsZ3u7/IQO4wxtcFB4bgpQPRcR3QCvezPcQ==}

  ws@8.18.3:
    resolution: {integrity: sha512-PEIGCY5tSlUt50cqyMXfCzX+oOPqN0vuGqWzbcJ2xvnkzkq46oOpz7dQaTDBdfICb4N14+GARUDw2XV2N4tvzg==}
    engines: {node: '>=10.0.0'}
    peerDependencies:
      bufferutil: ^4.0.1
      utf-8-validate: '>=5.0.2'
    peerDependenciesMeta:
      bufferutil:
        optional: true
      utf-8-validate:
        optional: true

<<<<<<< HEAD
  yallist@5.0.0:
    resolution: {integrity: sha512-YgvUTfwqyc7UXVMrB+SImsVYSmTS8X/tSrtdNZMImM+n7+QTriRXyXim0mBrTXNeqzVF0KWGgHPeiyViFFrNDw==}
    engines: {node: '>=18'}
=======
  postcss-nested@6.2.0:
    resolution: {integrity: sha512-HQbt28KulC5AJzG+cZtj9kvKB93CFCdLvog1WFLf1D+xmMvPGlBstkpTEZfK5+AN9hfJocyBFCNiqyS48bpgzQ==}
    engines: {node: '>=12.0'}
    peerDependencies:
      postcss: ^8.2.14

  postcss-selector-parser@6.1.2:
    resolution: {integrity: sha512-Q8qQfPiZ+THO/3ZrOrO0cJJKfpYCagtMUkXbnEfmgUjwXg6z/WBeOyS9APBBPCTSiDV+s4SwQGu8yFsiMRIudg==}
    engines: {node: '>=4'}

  postcss-value-parser@4.2.0:
    resolution: {integrity: sha512-1NNCs6uurfkVbeXG4S8JFT9t19m45ICnif8zWLd5oPSZ50QnwMfK+H3jv408d4jw/7Bttv5axS5IiHoLaVNHeQ==}

  postcss@8.4.31:
    resolution: {integrity: sha512-PS08Iboia9mts/2ygV3eLpY5ghnUcfLV/EXTOW1E2qYxJKGGBUtNjN76FYHnMs36RmARn41bC0AZmn+rR0OVpQ==}
    engines: {node: ^10 || ^12 || >=14}
>>>>>>> 0ace688a

  yaml@2.8.1:
    resolution: {integrity: sha512-lcYcMxX2PO9XMGvAJkJ3OsNMw+/7FKes7/hgerGUYWIoWu5j/+YQqcZr5JnPZWzOsEBgMbSbiSTn/dv/69Mkpw==}
    engines: {node: '>= 14.6'}
    hasBin: true

  yocto-queue@0.1.0:
    resolution: {integrity: sha512-rVksvsnNCdJ/ohGc6xgPwyN8eheCxsiLM8mxuE/t/mOVqJewPuO1miLpTHQiRgTKCLexL4MeAFVagts7HmNZ2Q==}
    engines: {node: '>=10'}

  zod@3.25.67:
    resolution: {integrity: sha512-idA2YXwpCdqUSKRCACDE6ItZD9TZzy3OZMtpfLoh6oPR47lipysRrJfjzMqFxQ3uJuUPyUeWe1r9vLH33xO/Qw==}

  zustand@4.5.7:
    resolution: {integrity: sha512-CHOUy7mu3lbD6o6LJLfllpjkzhHXSBlX8B9+qPddUsIfeF5S/UZ5q0kmCsnRqT1UHFQZchNFDDzMbQsuesHWlw==}
    engines: {node: '>=12.7.0'}
    peerDependencies:
      '@types/react': '>=16.8'
      immer: '>=9.0.6'
      react: '>=16.8'
    peerDependenciesMeta:
      '@types/react':
        optional: true
      immer:
        optional: true
      react:
        optional: true

snapshots:

<<<<<<< HEAD
  '@adraffy/ens-normalize@1.11.1': {}

  '@alloc/quick-lru@5.2.0': {}
=======
  queue-microtask@1.2.3:
    resolution: {integrity: sha512-NuaNSa6flKT5JaSYQzJok04JzTL1CA6aGhv5rfLW3PgqA+M2ChpZQnAC8h8i4ZFkBS8X5RqkDBHA7r4hej3K9A==}
>>>>>>> 0ace688a

  '@babel/runtime@7.28.4': {}

  '@date-fns/tz@1.2.0': {}

  '@emnapi/core@1.5.0':
    dependencies:
      '@emnapi/wasi-threads': 1.1.0
      tslib: 2.8.1
    optional: true

  '@emnapi/runtime@1.5.0':
    dependencies:
      tslib: 2.8.1
    optional: true

  '@emnapi/wasi-threads@1.1.0':
    dependencies:
      tslib: 2.8.1
    optional: true

  '@emotion/is-prop-valid@0.8.8':
    dependencies:
      '@emotion/memoize': 0.7.4
    optional: true

  '@emotion/memoize@0.7.4':
    optional: true

  '@eslint-community/eslint-utils@4.9.0(eslint@8.57.1)':
    dependencies:
      eslint: 8.57.1
      eslint-visitor-keys: 3.4.3

  '@eslint-community/eslint-utils@4.9.0(eslint@9.36.0(jiti@2.6.0))':
    dependencies:
      eslint: 9.36.0(jiti@2.6.0)
      eslint-visitor-keys: 3.4.3

  '@eslint-community/regexpp@4.12.1': {}

  '@eslint/config-array@0.21.0':
    dependencies:
      '@eslint/object-schema': 2.1.6
      debug: 4.4.3
      minimatch: 3.1.2
    transitivePeerDependencies:
      - supports-color

  '@eslint/config-helpers@0.3.1': {}

  '@eslint/core@0.15.2':
    dependencies:
      '@types/json-schema': 7.0.15

  '@eslint/eslintrc@2.1.4':
    dependencies:
      ajv: 6.12.6
      debug: 4.4.3
      espree: 9.6.1
      globals: 13.24.0
      ignore: 5.3.2
      import-fresh: 3.3.1
      js-yaml: 4.1.0
      minimatch: 3.1.2
      strip-json-comments: 3.1.1
    transitivePeerDependencies:
      - supports-color

  '@eslint/eslintrc@3.3.1':
    dependencies:
      ajv: 6.12.6
      debug: 4.4.3
      espree: 10.4.0
      globals: 14.0.0
      ignore: 5.3.2
      import-fresh: 3.3.1
      js-yaml: 4.1.0
      minimatch: 3.1.2
      strip-json-comments: 3.1.1
    transitivePeerDependencies:
      - supports-color

  '@eslint/js@8.57.1': {}

  '@eslint/js@9.36.0': {}

  '@eslint/object-schema@2.1.6': {}

  '@eslint/plugin-kit@0.3.5':
    dependencies:
      '@eslint/core': 0.15.2
      levn: 0.4.1

  '@floating-ui/core@1.7.3':
    dependencies:
      '@floating-ui/utils': 0.2.10

  '@floating-ui/dom@1.7.4':
    dependencies:
      '@floating-ui/core': 1.7.3
      '@floating-ui/utils': 0.2.10

  '@floating-ui/react-dom@2.1.6(react-dom@19.1.1(react@19.1.1))(react@19.1.1)':
    dependencies:
      '@floating-ui/dom': 1.7.4
      react: 19.1.1
      react-dom: 19.1.1(react@19.1.1)

  '@floating-ui/utils@0.2.10': {}

  '@hookform/resolvers@3.10.0(react-hook-form@7.63.0(react@19.1.1))':
    dependencies:
      react-hook-form: 7.63.0(react@19.1.1)

  '@humanfs/core@0.19.1': {}

  '@humanfs/node@0.16.7':
    dependencies:
      '@humanfs/core': 0.19.1
      '@humanwhocodes/retry': 0.4.3

  '@humanwhocodes/config-array@0.13.0':
    dependencies:
      '@humanwhocodes/object-schema': 2.0.3
      debug: 4.4.3
      minimatch: 3.1.2
    transitivePeerDependencies:
      - supports-color

  '@humanwhocodes/module-importer@1.0.1': {}

  '@humanwhocodes/object-schema@2.0.3': {}

  '@humanwhocodes/retry@0.4.3': {}

  '@img/sharp-darwin-arm64@0.33.5':
    optionalDependencies:
      '@img/sharp-libvips-darwin-arm64': 1.0.4
    optional: true

  '@img/sharp-darwin-x64@0.33.5':
    optionalDependencies:
      '@img/sharp-libvips-darwin-x64': 1.0.4
    optional: true

  '@img/sharp-libvips-darwin-arm64@1.0.4':
    optional: true

  '@img/sharp-libvips-darwin-x64@1.0.4':
    optional: true

  '@img/sharp-libvips-linux-arm64@1.0.4':
    optional: true

  '@img/sharp-libvips-linux-arm@1.0.5':
    optional: true

  '@img/sharp-libvips-linux-s390x@1.0.4':
    optional: true

  '@img/sharp-libvips-linux-x64@1.0.4':
    optional: true

  '@img/sharp-libvips-linuxmusl-arm64@1.0.4':
    optional: true

  '@img/sharp-libvips-linuxmusl-x64@1.0.4':
    optional: true

  '@img/sharp-linux-arm64@0.33.5':
    optionalDependencies:
      '@img/sharp-libvips-linux-arm64': 1.0.4
    optional: true

  '@img/sharp-linux-arm@0.33.5':
    optionalDependencies:
      '@img/sharp-libvips-linux-arm': 1.0.5
    optional: true

  '@img/sharp-linux-s390x@0.33.5':
    optionalDependencies:
      '@img/sharp-libvips-linux-s390x': 1.0.4
    optional: true

  '@img/sharp-linux-x64@0.33.5':
    optionalDependencies:
      '@img/sharp-libvips-linux-x64': 1.0.4
    optional: true

  '@img/sharp-linuxmusl-arm64@0.33.5':
    optionalDependencies:
      '@img/sharp-libvips-linuxmusl-arm64': 1.0.4
    optional: true

  '@img/sharp-linuxmusl-x64@0.33.5':
    optionalDependencies:
      '@img/sharp-libvips-linuxmusl-x64': 1.0.4
    optional: true

  '@img/sharp-wasm32@0.33.5':
    dependencies:
      '@emnapi/runtime': 1.5.0
    optional: true

  '@img/sharp-win32-ia32@0.33.5':
    optional: true

  '@img/sharp-win32-x64@0.33.5':
    optional: true

  '@isaacs/cliui@8.0.2':
    dependencies:
      string-width: 5.1.2
      string-width-cjs: string-width@4.2.3
      strip-ansi: 7.1.2
      strip-ansi-cjs: strip-ansi@6.0.1
      wrap-ansi: 8.1.0
      wrap-ansi-cjs: wrap-ansi@7.0.0

<<<<<<< HEAD
  '@isaacs/fs-minipass@4.0.1':
    dependencies:
      minipass: 7.1.2

  '@jridgewell/gen-mapping@0.3.13':
    dependencies:
      '@jridgewell/sourcemap-codec': 1.5.5
      '@jridgewell/trace-mapping': 0.3.31
=======
  tailwindcss@3.4.17:
    resolution: {integrity: sha512-w33E2aCvSDP0tW9RZuNXadXlkHXqFzSkQew/aIa2i/Sj8fThxwovwlXHSPXTbAHwEIhBFXAedUhP2tueAKP8Og==}
    engines: {node: '>=14.0.0'}
    hasBin: true
>>>>>>> 0ace688a

  '@jridgewell/remapping@2.3.5':
    dependencies:
      '@jridgewell/gen-mapping': 0.3.13
      '@jridgewell/trace-mapping': 0.3.31

  '@jridgewell/resolve-uri@3.1.2': {}

  '@jridgewell/sourcemap-codec@1.5.5': {}

  '@jridgewell/trace-mapping@0.3.31':
    dependencies:
      '@jridgewell/resolve-uri': 3.1.2
      '@jridgewell/sourcemap-codec': 1.5.5

  '@napi-rs/wasm-runtime@0.2.12':
    dependencies:
      '@emnapi/core': 1.5.0
      '@emnapi/runtime': 1.5.0
      '@tybys/wasm-util': 0.10.1
    optional: true

  '@next/env@14.2.33': {}

  '@next/env@15.2.4': {}

  '@next/eslint-plugin-next@14.2.33':
    dependencies:
      glob: 10.3.10

  '@next/eslint-plugin-next@15.5.4':
    dependencies:
      fast-glob: 3.3.1

<<<<<<< HEAD
  '@next/swc-darwin-arm64@14.2.33':
    optional: true
=======
  turbo-darwin-64@2.5.8:
    resolution: {integrity: sha512-Dh5bCACiHO8rUXZLpKw+m3FiHtAp2CkanSyJre+SInEvEr5kIxjGvCK/8MFX8SFRjQuhjtvpIvYYZJB4AGCxNQ==}
    cpu: [x64]
    os: [darwin]

  turbo-darwin-arm64@2.5.8:
    resolution: {integrity: sha512-f1H/tQC9px7+hmXn6Kx/w8Jd/FneIUnvLlcI/7RGHunxfOkKJKvsoiNzySkoHQ8uq1pJnhJ0xNGTlYM48ZaJOQ==}
    cpu: [arm64]
    os: [darwin]

  turbo-linux-64@2.5.8:
    resolution: {integrity: sha512-hMyvc7w7yadBlZBGl/bnR6O+dJTx3XkTeyTTH4zEjERO6ChEs0SrN8jTFj1lueNXKIHh1SnALmy6VctKMGnWfw==}
    cpu: [x64]
    os: [linux]

  turbo-linux-arm64@2.5.8:
    resolution: {integrity: sha512-LQELGa7bAqV2f+3rTMRPnj5G/OHAe2U+0N9BwsZvfMvHSUbsQ3bBMWdSQaYNicok7wOZcHjz2TkESn1hYK6xIQ==}
    cpu: [arm64]
    os: [linux]

  turbo-windows-64@2.5.8:
    resolution: {integrity: sha512-3YdcaW34TrN1AWwqgYL9gUqmZsMT4T7g8Y5Azz+uwwEJW+4sgcJkIi9pYFyU4ZBSjBvkfuPZkGgfStir5BBDJQ==}
    cpu: [x64]
    os: [win32]

  turbo-windows-arm64@2.5.8:
    resolution: {integrity: sha512-eFC5XzLmgXJfnAK3UMTmVECCwuBcORrWdewoiXBnUm934DY6QN8YowC/srhNnROMpaKaqNeRpoB5FxCww3eteQ==}
    cpu: [arm64]
    os: [win32]

  turbo@2.5.8:
    resolution: {integrity: sha512-5c9Fdsr9qfpT3hA0EyYSFRZj1dVVsb6KIWubA9JBYZ/9ZEAijgUEae0BBR/Xl/wekt4w65/lYLTFaP3JmwSO8w==}
    hasBin: true

  type-check@0.4.0:
    resolution: {integrity: sha512-XleUoc9uwGXqjWwXaUTZAmzMcFZ5858QA2vvx1Ur5xIcixXIP+8LnFDgRplU30us6teqdlskFfu+ae4K79Ooew==}
    engines: {node: '>= 0.8.0'}
>>>>>>> 0ace688a

  '@next/swc-darwin-arm64@15.2.4':
    optional: true

  '@next/swc-darwin-x64@14.2.33':
    optional: true

  '@next/swc-darwin-x64@15.2.4':
    optional: true

  '@next/swc-linux-arm64-gnu@14.2.33':
    optional: true

  '@next/swc-linux-arm64-gnu@15.2.4':
    optional: true

  '@next/swc-linux-arm64-musl@14.2.33':
    optional: true

  '@next/swc-linux-arm64-musl@15.2.4':
    optional: true

  '@next/swc-linux-x64-gnu@14.2.33':
    optional: true

  '@next/swc-linux-x64-gnu@15.2.4':
    optional: true

  '@next/swc-linux-x64-musl@14.2.33':
    optional: true

  '@next/swc-linux-x64-musl@15.2.4':
    optional: true

  '@next/swc-win32-arm64-msvc@14.2.33':
    optional: true

  '@next/swc-win32-arm64-msvc@15.2.4':
    optional: true

  '@next/swc-win32-ia32-msvc@14.2.33':
    optional: true

  '@next/swc-win32-x64-msvc@14.2.33':
    optional: true

  '@next/swc-win32-x64-msvc@15.2.4':
    optional: true

  '@noble/ciphers@1.3.0': {}

  '@noble/curves@1.9.1':
    dependencies:
      '@noble/hashes': 1.8.0

  '@noble/curves@1.9.7':
    dependencies:
      '@noble/hashes': 1.8.0

  '@noble/hashes@1.8.0': {}

  '@nodelib/fs.scandir@2.1.5':
    dependencies:
      '@nodelib/fs.stat': 2.0.5
      run-parallel: 1.2.0

  '@nodelib/fs.stat@2.0.5': {}

  '@nodelib/fs.walk@1.2.8':
    dependencies:
      '@nodelib/fs.scandir': 2.1.5
      fastq: 1.19.1

  '@nolyfill/is-core-module@1.0.39': {}

  '@pkgjs/parseargs@0.11.0':
    optional: true

  '@radix-ui/number@1.1.0': {}

  '@radix-ui/primitive@1.1.1': {}

  '@radix-ui/primitive@1.1.3': {}

  '@radix-ui/react-accordion@1.2.2(@types/react-dom@19.1.9(@types/react@19.1.14))(@types/react@19.1.14)(react-dom@19.1.1(react@19.1.1))(react@19.1.1)':
    dependencies:
      '@radix-ui/primitive': 1.1.1
      '@radix-ui/react-collapsible': 1.1.2(@types/react-dom@19.1.9(@types/react@19.1.14))(@types/react@19.1.14)(react-dom@19.1.1(react@19.1.1))(react@19.1.1)
      '@radix-ui/react-collection': 1.1.1(@types/react-dom@19.1.9(@types/react@19.1.14))(@types/react@19.1.14)(react-dom@19.1.1(react@19.1.1))(react@19.1.1)
      '@radix-ui/react-compose-refs': 1.1.1(@types/react@19.1.14)(react@19.1.1)
      '@radix-ui/react-context': 1.1.1(@types/react@19.1.14)(react@19.1.1)
      '@radix-ui/react-direction': 1.1.0(@types/react@19.1.14)(react@19.1.1)
      '@radix-ui/react-id': 1.1.0(@types/react@19.1.14)(react@19.1.1)
      '@radix-ui/react-primitive': 2.0.1(@types/react-dom@19.1.9(@types/react@19.1.14))(@types/react@19.1.14)(react-dom@19.1.1(react@19.1.1))(react@19.1.1)
      '@radix-ui/react-use-controllable-state': 1.1.0(@types/react@19.1.14)(react@19.1.1)
      react: 19.1.1
      react-dom: 19.1.1(react@19.1.1)
    optionalDependencies:
      '@types/react': 19.1.14
      '@types/react-dom': 19.1.9(@types/react@19.1.14)

  '@radix-ui/react-alert-dialog@1.1.4(@types/react-dom@19.1.9(@types/react@19.1.14))(@types/react@19.1.14)(react-dom@19.1.1(react@19.1.1))(react@19.1.1)':
    dependencies:
      '@radix-ui/primitive': 1.1.1
      '@radix-ui/react-compose-refs': 1.1.1(@types/react@19.1.14)(react@19.1.1)
      '@radix-ui/react-context': 1.1.1(@types/react@19.1.14)(react@19.1.1)
      '@radix-ui/react-dialog': 1.1.4(@types/react-dom@19.1.9(@types/react@19.1.14))(@types/react@19.1.14)(react-dom@19.1.1(react@19.1.1))(react@19.1.1)
      '@radix-ui/react-primitive': 2.0.1(@types/react-dom@19.1.9(@types/react@19.1.14))(@types/react@19.1.14)(react-dom@19.1.1(react@19.1.1))(react@19.1.1)
      '@radix-ui/react-slot': 1.1.1(@types/react@19.1.14)(react@19.1.1)
      react: 19.1.1
      react-dom: 19.1.1(react@19.1.1)
    optionalDependencies:
      '@types/react': 19.1.14
      '@types/react-dom': 19.1.9(@types/react@19.1.14)

  '@radix-ui/react-arrow@1.1.1(@types/react-dom@19.1.9(@types/react@19.1.14))(@types/react@19.1.14)(react-dom@19.1.1(react@19.1.1))(react@19.1.1)':
    dependencies:
      '@radix-ui/react-primitive': 2.0.1(@types/react-dom@19.1.9(@types/react@19.1.14))(@types/react@19.1.14)(react-dom@19.1.1(react@19.1.1))(react@19.1.1)
      react: 19.1.1
      react-dom: 19.1.1(react@19.1.1)
    optionalDependencies:
      '@types/react': 19.1.14
      '@types/react-dom': 19.1.9(@types/react@19.1.14)

  '@radix-ui/react-aspect-ratio@1.1.1(@types/react-dom@19.1.9(@types/react@19.1.14))(@types/react@19.1.14)(react-dom@19.1.1(react@19.1.1))(react@19.1.1)':
    dependencies:
      '@radix-ui/react-primitive': 2.0.1(@types/react-dom@19.1.9(@types/react@19.1.14))(@types/react@19.1.14)(react-dom@19.1.1(react@19.1.1))(react@19.1.1)
      react: 19.1.1
      react-dom: 19.1.1(react@19.1.1)
    optionalDependencies:
      '@types/react': 19.1.14
      '@types/react-dom': 19.1.9(@types/react@19.1.14)

  '@radix-ui/react-avatar@1.1.2(@types/react-dom@19.1.9(@types/react@19.1.14))(@types/react@19.1.14)(react-dom@19.1.1(react@19.1.1))(react@19.1.1)':
    dependencies:
      '@radix-ui/react-context': 1.1.1(@types/react@19.1.14)(react@19.1.1)
      '@radix-ui/react-primitive': 2.0.1(@types/react-dom@19.1.9(@types/react@19.1.14))(@types/react@19.1.14)(react-dom@19.1.1(react@19.1.1))(react@19.1.1)
      '@radix-ui/react-use-callback-ref': 1.1.0(@types/react@19.1.14)(react@19.1.1)
      '@radix-ui/react-use-layout-effect': 1.1.0(@types/react@19.1.14)(react@19.1.1)
      react: 19.1.1
      react-dom: 19.1.1(react@19.1.1)
    optionalDependencies:
      '@types/react': 19.1.14
      '@types/react-dom': 19.1.9(@types/react@19.1.14)

  '@radix-ui/react-checkbox@1.1.3(@types/react-dom@19.1.9(@types/react@19.1.14))(@types/react@19.1.14)(react-dom@19.1.1(react@19.1.1))(react@19.1.1)':
    dependencies:
      '@radix-ui/primitive': 1.1.1
      '@radix-ui/react-compose-refs': 1.1.1(@types/react@19.1.14)(react@19.1.1)
      '@radix-ui/react-context': 1.1.1(@types/react@19.1.14)(react@19.1.1)
      '@radix-ui/react-presence': 1.1.2(@types/react-dom@19.1.9(@types/react@19.1.14))(@types/react@19.1.14)(react-dom@19.1.1(react@19.1.1))(react@19.1.1)
      '@radix-ui/react-primitive': 2.0.1(@types/react-dom@19.1.9(@types/react@19.1.14))(@types/react@19.1.14)(react-dom@19.1.1(react@19.1.1))(react@19.1.1)
      '@radix-ui/react-use-controllable-state': 1.1.0(@types/react@19.1.14)(react@19.1.1)
      '@radix-ui/react-use-previous': 1.1.0(@types/react@19.1.14)(react@19.1.1)
      '@radix-ui/react-use-size': 1.1.0(@types/react@19.1.14)(react@19.1.1)
      react: 19.1.1
      react-dom: 19.1.1(react@19.1.1)
    optionalDependencies:
      '@types/react': 19.1.14
      '@types/react-dom': 19.1.9(@types/react@19.1.14)

  '@radix-ui/react-collapsible@1.1.2(@types/react-dom@19.1.9(@types/react@19.1.14))(@types/react@19.1.14)(react-dom@19.1.1(react@19.1.1))(react@19.1.1)':
    dependencies:
      '@radix-ui/primitive': 1.1.1
      '@radix-ui/react-compose-refs': 1.1.1(@types/react@19.1.14)(react@19.1.1)
      '@radix-ui/react-context': 1.1.1(@types/react@19.1.14)(react@19.1.1)
      '@radix-ui/react-id': 1.1.0(@types/react@19.1.14)(react@19.1.1)
      '@radix-ui/react-presence': 1.1.2(@types/react-dom@19.1.9(@types/react@19.1.14))(@types/react@19.1.14)(react-dom@19.1.1(react@19.1.1))(react@19.1.1)
      '@radix-ui/react-primitive': 2.0.1(@types/react-dom@19.1.9(@types/react@19.1.14))(@types/react@19.1.14)(react-dom@19.1.1(react@19.1.1))(react@19.1.1)
      '@radix-ui/react-use-controllable-state': 1.1.0(@types/react@19.1.14)(react@19.1.1)
      '@radix-ui/react-use-layout-effect': 1.1.0(@types/react@19.1.14)(react@19.1.1)
      react: 19.1.1
      react-dom: 19.1.1(react@19.1.1)
    optionalDependencies:
      '@types/react': 19.1.14
      '@types/react-dom': 19.1.9(@types/react@19.1.14)

  '@radix-ui/react-collection@1.1.1(@types/react-dom@19.1.9(@types/react@19.1.14))(@types/react@19.1.14)(react-dom@19.1.1(react@19.1.1))(react@19.1.1)':
    dependencies:
      '@radix-ui/react-compose-refs': 1.1.1(@types/react@19.1.14)(react@19.1.1)
      '@radix-ui/react-context': 1.1.1(@types/react@19.1.14)(react@19.1.1)
      '@radix-ui/react-primitive': 2.0.1(@types/react-dom@19.1.9(@types/react@19.1.14))(@types/react@19.1.14)(react-dom@19.1.1(react@19.1.1))(react@19.1.1)
      '@radix-ui/react-slot': 1.1.1(@types/react@19.1.14)(react@19.1.1)
      react: 19.1.1
      react-dom: 19.1.1(react@19.1.1)
    optionalDependencies:
      '@types/react': 19.1.14
      '@types/react-dom': 19.1.9(@types/react@19.1.14)

  '@radix-ui/react-collection@1.1.7(@types/react-dom@19.1.9(@types/react@19.1.14))(@types/react@19.1.14)(react-dom@19.1.1(react@19.1.1))(react@19.1.1)':
    dependencies:
      '@radix-ui/react-compose-refs': 1.1.2(@types/react@19.1.14)(react@19.1.1)
      '@radix-ui/react-context': 1.1.2(@types/react@19.1.14)(react@19.1.1)
      '@radix-ui/react-primitive': 2.1.3(@types/react-dom@19.1.9(@types/react@19.1.14))(@types/react@19.1.14)(react-dom@19.1.1(react@19.1.1))(react@19.1.1)
      '@radix-ui/react-slot': 1.2.3(@types/react@19.1.14)(react@19.1.1)
      react: 19.1.1
      react-dom: 19.1.1(react@19.1.1)
    optionalDependencies:
      '@types/react': 19.1.14
      '@types/react-dom': 19.1.9(@types/react@19.1.14)

  '@radix-ui/react-compose-refs@1.1.1(@types/react@19.1.14)(react@19.1.1)':
    dependencies:
      react: 19.1.1
    optionalDependencies:
      '@types/react': 19.1.14

  '@radix-ui/react-compose-refs@1.1.2(@types/react@19.1.14)(react@19.1.1)':
    dependencies:
      react: 19.1.1
    optionalDependencies:
      '@types/react': 19.1.14

  '@radix-ui/react-context-menu@2.2.4(@types/react-dom@19.1.9(@types/react@19.1.14))(@types/react@19.1.14)(react-dom@19.1.1(react@19.1.1))(react@19.1.1)':
    dependencies:
      '@radix-ui/primitive': 1.1.1
      '@radix-ui/react-context': 1.1.1(@types/react@19.1.14)(react@19.1.1)
      '@radix-ui/react-menu': 2.1.4(@types/react-dom@19.1.9(@types/react@19.1.14))(@types/react@19.1.14)(react-dom@19.1.1(react@19.1.1))(react@19.1.1)
      '@radix-ui/react-primitive': 2.0.1(@types/react-dom@19.1.9(@types/react@19.1.14))(@types/react@19.1.14)(react-dom@19.1.1(react@19.1.1))(react@19.1.1)
      '@radix-ui/react-use-callback-ref': 1.1.0(@types/react@19.1.14)(react@19.1.1)
      '@radix-ui/react-use-controllable-state': 1.1.0(@types/react@19.1.14)(react@19.1.1)
      react: 19.1.1
      react-dom: 19.1.1(react@19.1.1)
    optionalDependencies:
      '@types/react': 19.1.14
      '@types/react-dom': 19.1.9(@types/react@19.1.14)

  '@radix-ui/react-context@1.1.1(@types/react@19.1.14)(react@19.1.1)':
    dependencies:
      react: 19.1.1
    optionalDependencies:
      '@types/react': 19.1.14

  '@radix-ui/react-context@1.1.2(@types/react@19.1.14)(react@19.1.1)':
    dependencies:
      react: 19.1.1
    optionalDependencies:
      '@types/react': 19.1.14

  '@radix-ui/react-dialog@1.1.4(@types/react-dom@19.1.9(@types/react@19.1.14))(@types/react@19.1.14)(react-dom@19.1.1(react@19.1.1))(react@19.1.1)':
    dependencies:
      '@radix-ui/primitive': 1.1.1
      '@radix-ui/react-compose-refs': 1.1.1(@types/react@19.1.14)(react@19.1.1)
      '@radix-ui/react-context': 1.1.1(@types/react@19.1.14)(react@19.1.1)
      '@radix-ui/react-dismissable-layer': 1.1.3(@types/react-dom@19.1.9(@types/react@19.1.14))(@types/react@19.1.14)(react-dom@19.1.1(react@19.1.1))(react@19.1.1)
      '@radix-ui/react-focus-guards': 1.1.1(@types/react@19.1.14)(react@19.1.1)
      '@radix-ui/react-focus-scope': 1.1.1(@types/react-dom@19.1.9(@types/react@19.1.14))(@types/react@19.1.14)(react-dom@19.1.1(react@19.1.1))(react@19.1.1)
      '@radix-ui/react-id': 1.1.0(@types/react@19.1.14)(react@19.1.1)
      '@radix-ui/react-portal': 1.1.3(@types/react-dom@19.1.9(@types/react@19.1.14))(@types/react@19.1.14)(react-dom@19.1.1(react@19.1.1))(react@19.1.1)
      '@radix-ui/react-presence': 1.1.2(@types/react-dom@19.1.9(@types/react@19.1.14))(@types/react@19.1.14)(react-dom@19.1.1(react@19.1.1))(react@19.1.1)
      '@radix-ui/react-primitive': 2.0.1(@types/react-dom@19.1.9(@types/react@19.1.14))(@types/react@19.1.14)(react-dom@19.1.1(react@19.1.1))(react@19.1.1)
      '@radix-ui/react-slot': 1.1.1(@types/react@19.1.14)(react@19.1.1)
      '@radix-ui/react-use-controllable-state': 1.1.0(@types/react@19.1.14)(react@19.1.1)
      aria-hidden: 1.2.6
      react: 19.1.1
      react-dom: 19.1.1(react@19.1.1)
      react-remove-scroll: 2.7.1(@types/react@19.1.14)(react@19.1.1)
    optionalDependencies:
      '@types/react': 19.1.14
      '@types/react-dom': 19.1.9(@types/react@19.1.14)

  '@radix-ui/react-direction@1.1.0(@types/react@19.1.14)(react@19.1.1)':
    dependencies:
      react: 19.1.1
    optionalDependencies:
      '@types/react': 19.1.14

  '@radix-ui/react-direction@1.1.1(@types/react@19.1.14)(react@19.1.1)':
    dependencies:
      react: 19.1.1
    optionalDependencies:
      '@types/react': 19.1.14

  '@radix-ui/react-dismissable-layer@1.1.3(@types/react-dom@19.1.9(@types/react@19.1.14))(@types/react@19.1.14)(react-dom@19.1.1(react@19.1.1))(react@19.1.1)':
    dependencies:
      '@radix-ui/primitive': 1.1.1
      '@radix-ui/react-compose-refs': 1.1.1(@types/react@19.1.14)(react@19.1.1)
      '@radix-ui/react-primitive': 2.0.1(@types/react-dom@19.1.9(@types/react@19.1.14))(@types/react@19.1.14)(react-dom@19.1.1(react@19.1.1))(react@19.1.1)
      '@radix-ui/react-use-callback-ref': 1.1.0(@types/react@19.1.14)(react@19.1.1)
      '@radix-ui/react-use-escape-keydown': 1.1.0(@types/react@19.1.14)(react@19.1.1)
      react: 19.1.1
      react-dom: 19.1.1(react@19.1.1)
    optionalDependencies:
      '@types/react': 19.1.14
      '@types/react-dom': 19.1.9(@types/react@19.1.14)

  '@radix-ui/react-dropdown-menu@2.1.4(@types/react-dom@19.1.9(@types/react@19.1.14))(@types/react@19.1.14)(react-dom@19.1.1(react@19.1.1))(react@19.1.1)':
    dependencies:
      '@radix-ui/primitive': 1.1.1
      '@radix-ui/react-compose-refs': 1.1.1(@types/react@19.1.14)(react@19.1.1)
      '@radix-ui/react-context': 1.1.1(@types/react@19.1.14)(react@19.1.1)
      '@radix-ui/react-id': 1.1.0(@types/react@19.1.14)(react@19.1.1)
      '@radix-ui/react-menu': 2.1.4(@types/react-dom@19.1.9(@types/react@19.1.14))(@types/react@19.1.14)(react-dom@19.1.1(react@19.1.1))(react@19.1.1)
      '@radix-ui/react-primitive': 2.0.1(@types/react-dom@19.1.9(@types/react@19.1.14))(@types/react@19.1.14)(react-dom@19.1.1(react@19.1.1))(react@19.1.1)
      '@radix-ui/react-use-controllable-state': 1.1.0(@types/react@19.1.14)(react@19.1.1)
      react: 19.1.1
      react-dom: 19.1.1(react@19.1.1)
    optionalDependencies:
      '@types/react': 19.1.14
      '@types/react-dom': 19.1.9(@types/react@19.1.14)

  '@radix-ui/react-focus-guards@1.1.1(@types/react@19.1.14)(react@19.1.1)':
    dependencies:
      react: 19.1.1
    optionalDependencies:
      '@types/react': 19.1.14

  '@radix-ui/react-focus-scope@1.1.1(@types/react-dom@19.1.9(@types/react@19.1.14))(@types/react@19.1.14)(react-dom@19.1.1(react@19.1.1))(react@19.1.1)':
    dependencies:
      '@radix-ui/react-compose-refs': 1.1.1(@types/react@19.1.14)(react@19.1.1)
      '@radix-ui/react-primitive': 2.0.1(@types/react-dom@19.1.9(@types/react@19.1.14))(@types/react@19.1.14)(react-dom@19.1.1(react@19.1.1))(react@19.1.1)
      '@radix-ui/react-use-callback-ref': 1.1.0(@types/react@19.1.14)(react@19.1.1)
      react: 19.1.1
      react-dom: 19.1.1(react@19.1.1)
    optionalDependencies:
      '@types/react': 19.1.14
      '@types/react-dom': 19.1.9(@types/react@19.1.14)

  '@radix-ui/react-hover-card@1.1.4(@types/react-dom@19.1.9(@types/react@19.1.14))(@types/react@19.1.14)(react-dom@19.1.1(react@19.1.1))(react@19.1.1)':
    dependencies:
      '@radix-ui/primitive': 1.1.1
      '@radix-ui/react-compose-refs': 1.1.1(@types/react@19.1.14)(react@19.1.1)
      '@radix-ui/react-context': 1.1.1(@types/react@19.1.14)(react@19.1.1)
      '@radix-ui/react-dismissable-layer': 1.1.3(@types/react-dom@19.1.9(@types/react@19.1.14))(@types/react@19.1.14)(react-dom@19.1.1(react@19.1.1))(react@19.1.1)
      '@radix-ui/react-popper': 1.2.1(@types/react-dom@19.1.9(@types/react@19.1.14))(@types/react@19.1.14)(react-dom@19.1.1(react@19.1.1))(react@19.1.1)
      '@radix-ui/react-portal': 1.1.3(@types/react-dom@19.1.9(@types/react@19.1.14))(@types/react@19.1.14)(react-dom@19.1.1(react@19.1.1))(react@19.1.1)
      '@radix-ui/react-presence': 1.1.2(@types/react-dom@19.1.9(@types/react@19.1.14))(@types/react@19.1.14)(react-dom@19.1.1(react@19.1.1))(react@19.1.1)
      '@radix-ui/react-primitive': 2.0.1(@types/react-dom@19.1.9(@types/react@19.1.14))(@types/react@19.1.14)(react-dom@19.1.1(react@19.1.1))(react@19.1.1)
      '@radix-ui/react-use-controllable-state': 1.1.0(@types/react@19.1.14)(react@19.1.1)
      react: 19.1.1
      react-dom: 19.1.1(react@19.1.1)
    optionalDependencies:
      '@types/react': 19.1.14
      '@types/react-dom': 19.1.9(@types/react@19.1.14)

  '@radix-ui/react-id@1.1.0(@types/react@19.1.14)(react@19.1.1)':
    dependencies:
      '@radix-ui/react-use-layout-effect': 1.1.0(@types/react@19.1.14)(react@19.1.1)
      react: 19.1.1
    optionalDependencies:
      '@types/react': 19.1.14

  '@radix-ui/react-id@1.1.1(@types/react@19.1.14)(react@19.1.1)':
    dependencies:
      '@radix-ui/react-use-layout-effect': 1.1.1(@types/react@19.1.14)(react@19.1.1)
      react: 19.1.1
    optionalDependencies:
      '@types/react': 19.1.14

  '@radix-ui/react-label@2.1.1(@types/react-dom@19.1.9(@types/react@19.1.14))(@types/react@19.1.14)(react-dom@19.1.1(react@19.1.1))(react@19.1.1)':
    dependencies:
      '@radix-ui/react-primitive': 2.0.1(@types/react-dom@19.1.9(@types/react@19.1.14))(@types/react@19.1.14)(react-dom@19.1.1(react@19.1.1))(react@19.1.1)
      react: 19.1.1
      react-dom: 19.1.1(react@19.1.1)
    optionalDependencies:
      '@types/react': 19.1.14
      '@types/react-dom': 19.1.9(@types/react@19.1.14)

  '@radix-ui/react-menu@2.1.4(@types/react-dom@19.1.9(@types/react@19.1.14))(@types/react@19.1.14)(react-dom@19.1.1(react@19.1.1))(react@19.1.1)':
    dependencies:
      '@radix-ui/primitive': 1.1.1
      '@radix-ui/react-collection': 1.1.1(@types/react-dom@19.1.9(@types/react@19.1.14))(@types/react@19.1.14)(react-dom@19.1.1(react@19.1.1))(react@19.1.1)
      '@radix-ui/react-compose-refs': 1.1.1(@types/react@19.1.14)(react@19.1.1)
      '@radix-ui/react-context': 1.1.1(@types/react@19.1.14)(react@19.1.1)
      '@radix-ui/react-direction': 1.1.0(@types/react@19.1.14)(react@19.1.1)
      '@radix-ui/react-dismissable-layer': 1.1.3(@types/react-dom@19.1.9(@types/react@19.1.14))(@types/react@19.1.14)(react-dom@19.1.1(react@19.1.1))(react@19.1.1)
      '@radix-ui/react-focus-guards': 1.1.1(@types/react@19.1.14)(react@19.1.1)
      '@radix-ui/react-focus-scope': 1.1.1(@types/react-dom@19.1.9(@types/react@19.1.14))(@types/react@19.1.14)(react-dom@19.1.1(react@19.1.1))(react@19.1.1)
      '@radix-ui/react-id': 1.1.0(@types/react@19.1.14)(react@19.1.1)
      '@radix-ui/react-popper': 1.2.1(@types/react-dom@19.1.9(@types/react@19.1.14))(@types/react@19.1.14)(react-dom@19.1.1(react@19.1.1))(react@19.1.1)
      '@radix-ui/react-portal': 1.1.3(@types/react-dom@19.1.9(@types/react@19.1.14))(@types/react@19.1.14)(react-dom@19.1.1(react@19.1.1))(react@19.1.1)
      '@radix-ui/react-presence': 1.1.2(@types/react-dom@19.1.9(@types/react@19.1.14))(@types/react@19.1.14)(react-dom@19.1.1(react@19.1.1))(react@19.1.1)
      '@radix-ui/react-primitive': 2.0.1(@types/react-dom@19.1.9(@types/react@19.1.14))(@types/react@19.1.14)(react-dom@19.1.1(react@19.1.1))(react@19.1.1)
      '@radix-ui/react-roving-focus': 1.1.1(@types/react-dom@19.1.9(@types/react@19.1.14))(@types/react@19.1.14)(react-dom@19.1.1(react@19.1.1))(react@19.1.1)
      '@radix-ui/react-slot': 1.1.1(@types/react@19.1.14)(react@19.1.1)
      '@radix-ui/react-use-callback-ref': 1.1.0(@types/react@19.1.14)(react@19.1.1)
      aria-hidden: 1.2.6
      react: 19.1.1
      react-dom: 19.1.1(react@19.1.1)
      react-remove-scroll: 2.7.1(@types/react@19.1.14)(react@19.1.1)
    optionalDependencies:
      '@types/react': 19.1.14
      '@types/react-dom': 19.1.9(@types/react@19.1.14)

  '@radix-ui/react-menubar@1.1.4(@types/react-dom@19.1.9(@types/react@19.1.14))(@types/react@19.1.14)(react-dom@19.1.1(react@19.1.1))(react@19.1.1)':
    dependencies:
      '@radix-ui/primitive': 1.1.1
      '@radix-ui/react-collection': 1.1.1(@types/react-dom@19.1.9(@types/react@19.1.14))(@types/react@19.1.14)(react-dom@19.1.1(react@19.1.1))(react@19.1.1)
      '@radix-ui/react-compose-refs': 1.1.1(@types/react@19.1.14)(react@19.1.1)
      '@radix-ui/react-context': 1.1.1(@types/react@19.1.14)(react@19.1.1)
      '@radix-ui/react-direction': 1.1.0(@types/react@19.1.14)(react@19.1.1)
      '@radix-ui/react-id': 1.1.0(@types/react@19.1.14)(react@19.1.1)
      '@radix-ui/react-menu': 2.1.4(@types/react-dom@19.1.9(@types/react@19.1.14))(@types/react@19.1.14)(react-dom@19.1.1(react@19.1.1))(react@19.1.1)
      '@radix-ui/react-primitive': 2.0.1(@types/react-dom@19.1.9(@types/react@19.1.14))(@types/react@19.1.14)(react-dom@19.1.1(react@19.1.1))(react@19.1.1)
      '@radix-ui/react-roving-focus': 1.1.1(@types/react-dom@19.1.9(@types/react@19.1.14))(@types/react@19.1.14)(react-dom@19.1.1(react@19.1.1))(react@19.1.1)
      '@radix-ui/react-use-controllable-state': 1.1.0(@types/react@19.1.14)(react@19.1.1)
      react: 19.1.1
      react-dom: 19.1.1(react@19.1.1)
    optionalDependencies:
      '@types/react': 19.1.14
      '@types/react-dom': 19.1.9(@types/react@19.1.14)

  '@radix-ui/react-navigation-menu@1.2.3(@types/react-dom@19.1.9(@types/react@19.1.14))(@types/react@19.1.14)(react-dom@19.1.1(react@19.1.1))(react@19.1.1)':
    dependencies:
      '@radix-ui/primitive': 1.1.1
      '@radix-ui/react-collection': 1.1.1(@types/react-dom@19.1.9(@types/react@19.1.14))(@types/react@19.1.14)(react-dom@19.1.1(react@19.1.1))(react@19.1.1)
      '@radix-ui/react-compose-refs': 1.1.1(@types/react@19.1.14)(react@19.1.1)
      '@radix-ui/react-context': 1.1.1(@types/react@19.1.14)(react@19.1.1)
      '@radix-ui/react-direction': 1.1.0(@types/react@19.1.14)(react@19.1.1)
      '@radix-ui/react-dismissable-layer': 1.1.3(@types/react-dom@19.1.9(@types/react@19.1.14))(@types/react@19.1.14)(react-dom@19.1.1(react@19.1.1))(react@19.1.1)
      '@radix-ui/react-id': 1.1.0(@types/react@19.1.14)(react@19.1.1)
      '@radix-ui/react-presence': 1.1.2(@types/react-dom@19.1.9(@types/react@19.1.14))(@types/react@19.1.14)(react-dom@19.1.1(react@19.1.1))(react@19.1.1)
      '@radix-ui/react-primitive': 2.0.1(@types/react-dom@19.1.9(@types/react@19.1.14))(@types/react@19.1.14)(react-dom@19.1.1(react@19.1.1))(react@19.1.1)
      '@radix-ui/react-use-callback-ref': 1.1.0(@types/react@19.1.14)(react@19.1.1)
      '@radix-ui/react-use-controllable-state': 1.1.0(@types/react@19.1.14)(react@19.1.1)
      '@radix-ui/react-use-layout-effect': 1.1.0(@types/react@19.1.14)(react@19.1.1)
      '@radix-ui/react-use-previous': 1.1.0(@types/react@19.1.14)(react@19.1.1)
      '@radix-ui/react-visually-hidden': 1.1.1(@types/react-dom@19.1.9(@types/react@19.1.14))(@types/react@19.1.14)(react-dom@19.1.1(react@19.1.1))(react@19.1.1)
      react: 19.1.1
      react-dom: 19.1.1(react@19.1.1)
    optionalDependencies:
      '@types/react': 19.1.14
      '@types/react-dom': 19.1.9(@types/react@19.1.14)

  '@radix-ui/react-popover@1.1.4(@types/react-dom@19.1.9(@types/react@19.1.14))(@types/react@19.1.14)(react-dom@19.1.1(react@19.1.1))(react@19.1.1)':
    dependencies:
      '@radix-ui/primitive': 1.1.1
      '@radix-ui/react-compose-refs': 1.1.1(@types/react@19.1.14)(react@19.1.1)
      '@radix-ui/react-context': 1.1.1(@types/react@19.1.14)(react@19.1.1)
      '@radix-ui/react-dismissable-layer': 1.1.3(@types/react-dom@19.1.9(@types/react@19.1.14))(@types/react@19.1.14)(react-dom@19.1.1(react@19.1.1))(react@19.1.1)
      '@radix-ui/react-focus-guards': 1.1.1(@types/react@19.1.14)(react@19.1.1)
      '@radix-ui/react-focus-scope': 1.1.1(@types/react-dom@19.1.9(@types/react@19.1.14))(@types/react@19.1.14)(react-dom@19.1.1(react@19.1.1))(react@19.1.1)
      '@radix-ui/react-id': 1.1.0(@types/react@19.1.14)(react@19.1.1)
      '@radix-ui/react-popper': 1.2.1(@types/react-dom@19.1.9(@types/react@19.1.14))(@types/react@19.1.14)(react-dom@19.1.1(react@19.1.1))(react@19.1.1)
      '@radix-ui/react-portal': 1.1.3(@types/react-dom@19.1.9(@types/react@19.1.14))(@types/react@19.1.14)(react-dom@19.1.1(react@19.1.1))(react@19.1.1)
      '@radix-ui/react-presence': 1.1.2(@types/react-dom@19.1.9(@types/react@19.1.14))(@types/react@19.1.14)(react-dom@19.1.1(react@19.1.1))(react@19.1.1)
      '@radix-ui/react-primitive': 2.0.1(@types/react-dom@19.1.9(@types/react@19.1.14))(@types/react@19.1.14)(react-dom@19.1.1(react@19.1.1))(react@19.1.1)
      '@radix-ui/react-slot': 1.1.1(@types/react@19.1.14)(react@19.1.1)
      '@radix-ui/react-use-controllable-state': 1.1.0(@types/react@19.1.14)(react@19.1.1)
      aria-hidden: 1.2.6
      react: 19.1.1
      react-dom: 19.1.1(react@19.1.1)
      react-remove-scroll: 2.7.1(@types/react@19.1.14)(react@19.1.1)
    optionalDependencies:
      '@types/react': 19.1.14
      '@types/react-dom': 19.1.9(@types/react@19.1.14)

  '@radix-ui/react-popper@1.2.1(@types/react-dom@19.1.9(@types/react@19.1.14))(@types/react@19.1.14)(react-dom@19.1.1(react@19.1.1))(react@19.1.1)':
    dependencies:
      '@floating-ui/react-dom': 2.1.6(react-dom@19.1.1(react@19.1.1))(react@19.1.1)
      '@radix-ui/react-arrow': 1.1.1(@types/react-dom@19.1.9(@types/react@19.1.14))(@types/react@19.1.14)(react-dom@19.1.1(react@19.1.1))(react@19.1.1)
      '@radix-ui/react-compose-refs': 1.1.1(@types/react@19.1.14)(react@19.1.1)
      '@radix-ui/react-context': 1.1.1(@types/react@19.1.14)(react@19.1.1)
      '@radix-ui/react-primitive': 2.0.1(@types/react-dom@19.1.9(@types/react@19.1.14))(@types/react@19.1.14)(react-dom@19.1.1(react@19.1.1))(react@19.1.1)
      '@radix-ui/react-use-callback-ref': 1.1.0(@types/react@19.1.14)(react@19.1.1)
      '@radix-ui/react-use-layout-effect': 1.1.0(@types/react@19.1.14)(react@19.1.1)
      '@radix-ui/react-use-rect': 1.1.0(@types/react@19.1.14)(react@19.1.1)
      '@radix-ui/react-use-size': 1.1.0(@types/react@19.1.14)(react@19.1.1)
      '@radix-ui/rect': 1.1.0
      react: 19.1.1
      react-dom: 19.1.1(react@19.1.1)
    optionalDependencies:
      '@types/react': 19.1.14
      '@types/react-dom': 19.1.9(@types/react@19.1.14)

  '@radix-ui/react-portal@1.1.3(@types/react-dom@19.1.9(@types/react@19.1.14))(@types/react@19.1.14)(react-dom@19.1.1(react@19.1.1))(react@19.1.1)':
    dependencies:
      '@radix-ui/react-primitive': 2.0.1(@types/react-dom@19.1.9(@types/react@19.1.14))(@types/react@19.1.14)(react-dom@19.1.1(react@19.1.1))(react@19.1.1)
      '@radix-ui/react-use-layout-effect': 1.1.0(@types/react@19.1.14)(react@19.1.1)
      react: 19.1.1
      react-dom: 19.1.1(react@19.1.1)
    optionalDependencies:
      '@types/react': 19.1.14
      '@types/react-dom': 19.1.9(@types/react@19.1.14)

  '@radix-ui/react-presence@1.1.2(@types/react-dom@19.1.9(@types/react@19.1.14))(@types/react@19.1.14)(react-dom@19.1.1(react@19.1.1))(react@19.1.1)':
    dependencies:
      '@radix-ui/react-compose-refs': 1.1.1(@types/react@19.1.14)(react@19.1.1)
      '@radix-ui/react-use-layout-effect': 1.1.0(@types/react@19.1.14)(react@19.1.1)
      react: 19.1.1
      react-dom: 19.1.1(react@19.1.1)
    optionalDependencies:
      '@types/react': 19.1.14
      '@types/react-dom': 19.1.9(@types/react@19.1.14)

  '@radix-ui/react-presence@1.1.5(@types/react-dom@19.1.9(@types/react@19.1.14))(@types/react@19.1.14)(react-dom@19.1.1(react@19.1.1))(react@19.1.1)':
    dependencies:
      '@radix-ui/react-compose-refs': 1.1.2(@types/react@19.1.14)(react@19.1.1)
      '@radix-ui/react-use-layout-effect': 1.1.1(@types/react@19.1.14)(react@19.1.1)
      react: 19.1.1
      react-dom: 19.1.1(react@19.1.1)
    optionalDependencies:
      '@types/react': 19.1.14
      '@types/react-dom': 19.1.9(@types/react@19.1.14)

  '@radix-ui/react-primitive@2.0.1(@types/react-dom@19.1.9(@types/react@19.1.14))(@types/react@19.1.14)(react-dom@19.1.1(react@19.1.1))(react@19.1.1)':
    dependencies:
      '@radix-ui/react-slot': 1.1.1(@types/react@19.1.14)(react@19.1.1)
      react: 19.1.1
      react-dom: 19.1.1(react@19.1.1)
    optionalDependencies:
      '@types/react': 19.1.14
      '@types/react-dom': 19.1.9(@types/react@19.1.14)

  '@radix-ui/react-primitive@2.1.3(@types/react-dom@19.1.9(@types/react@19.1.14))(@types/react@19.1.14)(react-dom@19.1.1(react@19.1.1))(react@19.1.1)':
    dependencies:
      '@radix-ui/react-slot': 1.2.3(@types/react@19.1.14)(react@19.1.1)
      react: 19.1.1
      react-dom: 19.1.1(react@19.1.1)
    optionalDependencies:
      '@types/react': 19.1.14
      '@types/react-dom': 19.1.9(@types/react@19.1.14)

  '@radix-ui/react-progress@1.1.1(@types/react-dom@19.1.9(@types/react@19.1.14))(@types/react@19.1.14)(react-dom@19.1.1(react@19.1.1))(react@19.1.1)':
    dependencies:
      '@radix-ui/react-context': 1.1.1(@types/react@19.1.14)(react@19.1.1)
      '@radix-ui/react-primitive': 2.0.1(@types/react-dom@19.1.9(@types/react@19.1.14))(@types/react@19.1.14)(react-dom@19.1.1(react@19.1.1))(react@19.1.1)
      react: 19.1.1
      react-dom: 19.1.1(react@19.1.1)
    optionalDependencies:
      '@types/react': 19.1.14
      '@types/react-dom': 19.1.9(@types/react@19.1.14)

  '@radix-ui/react-radio-group@1.2.2(@types/react-dom@19.1.9(@types/react@19.1.14))(@types/react@19.1.14)(react-dom@19.1.1(react@19.1.1))(react@19.1.1)':
    dependencies:
      '@radix-ui/primitive': 1.1.1
      '@radix-ui/react-compose-refs': 1.1.1(@types/react@19.1.14)(react@19.1.1)
      '@radix-ui/react-context': 1.1.1(@types/react@19.1.14)(react@19.1.1)
      '@radix-ui/react-direction': 1.1.0(@types/react@19.1.14)(react@19.1.1)
      '@radix-ui/react-presence': 1.1.2(@types/react-dom@19.1.9(@types/react@19.1.14))(@types/react@19.1.14)(react-dom@19.1.1(react@19.1.1))(react@19.1.1)
      '@radix-ui/react-primitive': 2.0.1(@types/react-dom@19.1.9(@types/react@19.1.14))(@types/react@19.1.14)(react-dom@19.1.1(react@19.1.1))(react@19.1.1)
      '@radix-ui/react-roving-focus': 1.1.1(@types/react-dom@19.1.9(@types/react@19.1.14))(@types/react@19.1.14)(react-dom@19.1.1(react@19.1.1))(react@19.1.1)
      '@radix-ui/react-use-controllable-state': 1.1.0(@types/react@19.1.14)(react@19.1.1)
      '@radix-ui/react-use-previous': 1.1.0(@types/react@19.1.14)(react@19.1.1)
      '@radix-ui/react-use-size': 1.1.0(@types/react@19.1.14)(react@19.1.1)
      react: 19.1.1
      react-dom: 19.1.1(react@19.1.1)
    optionalDependencies:
      '@types/react': 19.1.14
      '@types/react-dom': 19.1.9(@types/react@19.1.14)

  '@radix-ui/react-roving-focus@1.1.1(@types/react-dom@19.1.9(@types/react@19.1.14))(@types/react@19.1.14)(react-dom@19.1.1(react@19.1.1))(react@19.1.1)':
    dependencies:
      '@radix-ui/primitive': 1.1.1
      '@radix-ui/react-collection': 1.1.1(@types/react-dom@19.1.9(@types/react@19.1.14))(@types/react@19.1.14)(react-dom@19.1.1(react@19.1.1))(react@19.1.1)
      '@radix-ui/react-compose-refs': 1.1.1(@types/react@19.1.14)(react@19.1.1)
      '@radix-ui/react-context': 1.1.1(@types/react@19.1.14)(react@19.1.1)
      '@radix-ui/react-direction': 1.1.0(@types/react@19.1.14)(react@19.1.1)
      '@radix-ui/react-id': 1.1.0(@types/react@19.1.14)(react@19.1.1)
      '@radix-ui/react-primitive': 2.0.1(@types/react-dom@19.1.9(@types/react@19.1.14))(@types/react@19.1.14)(react-dom@19.1.1(react@19.1.1))(react@19.1.1)
      '@radix-ui/react-use-callback-ref': 1.1.0(@types/react@19.1.14)(react@19.1.1)
      '@radix-ui/react-use-controllable-state': 1.1.0(@types/react@19.1.14)(react@19.1.1)
      react: 19.1.1
      react-dom: 19.1.1(react@19.1.1)
    optionalDependencies:
      '@types/react': 19.1.14
      '@types/react-dom': 19.1.9(@types/react@19.1.14)

  '@radix-ui/react-roving-focus@1.1.11(@types/react-dom@19.1.9(@types/react@19.1.14))(@types/react@19.1.14)(react-dom@19.1.1(react@19.1.1))(react@19.1.1)':
    dependencies:
      '@radix-ui/primitive': 1.1.3
      '@radix-ui/react-collection': 1.1.7(@types/react-dom@19.1.9(@types/react@19.1.14))(@types/react@19.1.14)(react-dom@19.1.1(react@19.1.1))(react@19.1.1)
      '@radix-ui/react-compose-refs': 1.1.2(@types/react@19.1.14)(react@19.1.1)
      '@radix-ui/react-context': 1.1.2(@types/react@19.1.14)(react@19.1.1)
      '@radix-ui/react-direction': 1.1.1(@types/react@19.1.14)(react@19.1.1)
      '@radix-ui/react-id': 1.1.1(@types/react@19.1.14)(react@19.1.1)
      '@radix-ui/react-primitive': 2.1.3(@types/react-dom@19.1.9(@types/react@19.1.14))(@types/react@19.1.14)(react-dom@19.1.1(react@19.1.1))(react@19.1.1)
      '@radix-ui/react-use-callback-ref': 1.1.1(@types/react@19.1.14)(react@19.1.1)
      '@radix-ui/react-use-controllable-state': 1.2.2(@types/react@19.1.14)(react@19.1.1)
      react: 19.1.1
      react-dom: 19.1.1(react@19.1.1)
    optionalDependencies:
      '@types/react': 19.1.14
      '@types/react-dom': 19.1.9(@types/react@19.1.14)

  '@radix-ui/react-scroll-area@1.2.2(@types/react-dom@19.1.9(@types/react@19.1.14))(@types/react@19.1.14)(react-dom@19.1.1(react@19.1.1))(react@19.1.1)':
    dependencies:
      '@radix-ui/number': 1.1.0
      '@radix-ui/primitive': 1.1.1
      '@radix-ui/react-compose-refs': 1.1.1(@types/react@19.1.14)(react@19.1.1)
      '@radix-ui/react-context': 1.1.1(@types/react@19.1.14)(react@19.1.1)
      '@radix-ui/react-direction': 1.1.0(@types/react@19.1.14)(react@19.1.1)
      '@radix-ui/react-presence': 1.1.2(@types/react-dom@19.1.9(@types/react@19.1.14))(@types/react@19.1.14)(react-dom@19.1.1(react@19.1.1))(react@19.1.1)
      '@radix-ui/react-primitive': 2.0.1(@types/react-dom@19.1.9(@types/react@19.1.14))(@types/react@19.1.14)(react-dom@19.1.1(react@19.1.1))(react@19.1.1)
      '@radix-ui/react-use-callback-ref': 1.1.0(@types/react@19.1.14)(react@19.1.1)
      '@radix-ui/react-use-layout-effect': 1.1.0(@types/react@19.1.14)(react@19.1.1)
      react: 19.1.1
      react-dom: 19.1.1(react@19.1.1)
    optionalDependencies:
      '@types/react': 19.1.14
      '@types/react-dom': 19.1.9(@types/react@19.1.14)

  '@radix-ui/react-select@2.1.4(@types/react-dom@19.1.9(@types/react@19.1.14))(@types/react@19.1.14)(react-dom@19.1.1(react@19.1.1))(react@19.1.1)':
    dependencies:
      '@radix-ui/number': 1.1.0
      '@radix-ui/primitive': 1.1.1
      '@radix-ui/react-collection': 1.1.1(@types/react-dom@19.1.9(@types/react@19.1.14))(@types/react@19.1.14)(react-dom@19.1.1(react@19.1.1))(react@19.1.1)
      '@radix-ui/react-compose-refs': 1.1.1(@types/react@19.1.14)(react@19.1.1)
      '@radix-ui/react-context': 1.1.1(@types/react@19.1.14)(react@19.1.1)
      '@radix-ui/react-direction': 1.1.0(@types/react@19.1.14)(react@19.1.1)
      '@radix-ui/react-dismissable-layer': 1.1.3(@types/react-dom@19.1.9(@types/react@19.1.14))(@types/react@19.1.14)(react-dom@19.1.1(react@19.1.1))(react@19.1.1)
      '@radix-ui/react-focus-guards': 1.1.1(@types/react@19.1.14)(react@19.1.1)
      '@radix-ui/react-focus-scope': 1.1.1(@types/react-dom@19.1.9(@types/react@19.1.14))(@types/react@19.1.14)(react-dom@19.1.1(react@19.1.1))(react@19.1.1)
      '@radix-ui/react-id': 1.1.0(@types/react@19.1.14)(react@19.1.1)
      '@radix-ui/react-popper': 1.2.1(@types/react-dom@19.1.9(@types/react@19.1.14))(@types/react@19.1.14)(react-dom@19.1.1(react@19.1.1))(react@19.1.1)
      '@radix-ui/react-portal': 1.1.3(@types/react-dom@19.1.9(@types/react@19.1.14))(@types/react@19.1.14)(react-dom@19.1.1(react@19.1.1))(react@19.1.1)
      '@radix-ui/react-primitive': 2.0.1(@types/react-dom@19.1.9(@types/react@19.1.14))(@types/react@19.1.14)(react-dom@19.1.1(react@19.1.1))(react@19.1.1)
      '@radix-ui/react-slot': 1.1.1(@types/react@19.1.14)(react@19.1.1)
      '@radix-ui/react-use-callback-ref': 1.1.0(@types/react@19.1.14)(react@19.1.1)
      '@radix-ui/react-use-controllable-state': 1.1.0(@types/react@19.1.14)(react@19.1.1)
      '@radix-ui/react-use-layout-effect': 1.1.0(@types/react@19.1.14)(react@19.1.1)
      '@radix-ui/react-use-previous': 1.1.0(@types/react@19.1.14)(react@19.1.1)
      '@radix-ui/react-visually-hidden': 1.1.1(@types/react-dom@19.1.9(@types/react@19.1.14))(@types/react@19.1.14)(react-dom@19.1.1(react@19.1.1))(react@19.1.1)
      aria-hidden: 1.2.6
      react: 19.1.1
      react-dom: 19.1.1(react@19.1.1)
      react-remove-scroll: 2.7.1(@types/react@19.1.14)(react@19.1.1)
    optionalDependencies:
      '@types/react': 19.1.14
      '@types/react-dom': 19.1.9(@types/react@19.1.14)

  '@radix-ui/react-separator@1.1.1(@types/react-dom@19.1.9(@types/react@19.1.14))(@types/react@19.1.14)(react-dom@19.1.1(react@19.1.1))(react@19.1.1)':
    dependencies:
      '@radix-ui/react-primitive': 2.0.1(@types/react-dom@19.1.9(@types/react@19.1.14))(@types/react@19.1.14)(react-dom@19.1.1(react@19.1.1))(react@19.1.1)
      react: 19.1.1
      react-dom: 19.1.1(react@19.1.1)
    optionalDependencies:
      '@types/react': 19.1.14
      '@types/react-dom': 19.1.9(@types/react@19.1.14)

  '@radix-ui/react-slider@1.2.2(@types/react-dom@19.1.9(@types/react@19.1.14))(@types/react@19.1.14)(react-dom@19.1.1(react@19.1.1))(react@19.1.1)':
    dependencies:
      '@radix-ui/number': 1.1.0
      '@radix-ui/primitive': 1.1.1
      '@radix-ui/react-collection': 1.1.1(@types/react-dom@19.1.9(@types/react@19.1.14))(@types/react@19.1.14)(react-dom@19.1.1(react@19.1.1))(react@19.1.1)
      '@radix-ui/react-compose-refs': 1.1.1(@types/react@19.1.14)(react@19.1.1)
      '@radix-ui/react-context': 1.1.1(@types/react@19.1.14)(react@19.1.1)
      '@radix-ui/react-direction': 1.1.0(@types/react@19.1.14)(react@19.1.1)
      '@radix-ui/react-primitive': 2.0.1(@types/react-dom@19.1.9(@types/react@19.1.14))(@types/react@19.1.14)(react-dom@19.1.1(react@19.1.1))(react@19.1.1)
      '@radix-ui/react-use-controllable-state': 1.1.0(@types/react@19.1.14)(react@19.1.1)
      '@radix-ui/react-use-layout-effect': 1.1.0(@types/react@19.1.14)(react@19.1.1)
      '@radix-ui/react-use-previous': 1.1.0(@types/react@19.1.14)(react@19.1.1)
      '@radix-ui/react-use-size': 1.1.0(@types/react@19.1.14)(react@19.1.1)
      react: 19.1.1
      react-dom: 19.1.1(react@19.1.1)
    optionalDependencies:
      '@types/react': 19.1.14
      '@types/react-dom': 19.1.9(@types/react@19.1.14)

  '@radix-ui/react-slot@1.1.1(@types/react@19.1.14)(react@19.1.1)':
    dependencies:
      '@radix-ui/react-compose-refs': 1.1.1(@types/react@19.1.14)(react@19.1.1)
      react: 19.1.1
    optionalDependencies:
      '@types/react': 19.1.14

  '@radix-ui/react-slot@1.2.3(@types/react@19.1.14)(react@19.1.1)':
    dependencies:
      '@radix-ui/react-compose-refs': 1.1.2(@types/react@19.1.14)(react@19.1.1)
      react: 19.1.1
    optionalDependencies:
      '@types/react': 19.1.14

  '@radix-ui/react-switch@1.1.2(@types/react-dom@19.1.9(@types/react@19.1.14))(@types/react@19.1.14)(react-dom@19.1.1(react@19.1.1))(react@19.1.1)':
    dependencies:
      '@radix-ui/primitive': 1.1.1
      '@radix-ui/react-compose-refs': 1.1.1(@types/react@19.1.14)(react@19.1.1)
      '@radix-ui/react-context': 1.1.1(@types/react@19.1.14)(react@19.1.1)
      '@radix-ui/react-primitive': 2.0.1(@types/react-dom@19.1.9(@types/react@19.1.14))(@types/react@19.1.14)(react-dom@19.1.1(react@19.1.1))(react@19.1.1)
      '@radix-ui/react-use-controllable-state': 1.1.0(@types/react@19.1.14)(react@19.1.1)
      '@radix-ui/react-use-previous': 1.1.0(@types/react@19.1.14)(react@19.1.1)
      '@radix-ui/react-use-size': 1.1.0(@types/react@19.1.14)(react@19.1.1)
      react: 19.1.1
      react-dom: 19.1.1(react@19.1.1)
    optionalDependencies:
      '@types/react': 19.1.14
      '@types/react-dom': 19.1.9(@types/react@19.1.14)

  '@radix-ui/react-tabs@1.1.13(@types/react-dom@19.1.9(@types/react@19.1.14))(@types/react@19.1.14)(react-dom@19.1.1(react@19.1.1))(react@19.1.1)':
    dependencies:
      '@radix-ui/primitive': 1.1.3
      '@radix-ui/react-context': 1.1.2(@types/react@19.1.14)(react@19.1.1)
      '@radix-ui/react-direction': 1.1.1(@types/react@19.1.14)(react@19.1.1)
      '@radix-ui/react-id': 1.1.1(@types/react@19.1.14)(react@19.1.1)
      '@radix-ui/react-presence': 1.1.5(@types/react-dom@19.1.9(@types/react@19.1.14))(@types/react@19.1.14)(react-dom@19.1.1(react@19.1.1))(react@19.1.1)
      '@radix-ui/react-primitive': 2.1.3(@types/react-dom@19.1.9(@types/react@19.1.14))(@types/react@19.1.14)(react-dom@19.1.1(react@19.1.1))(react@19.1.1)
      '@radix-ui/react-roving-focus': 1.1.11(@types/react-dom@19.1.9(@types/react@19.1.14))(@types/react@19.1.14)(react-dom@19.1.1(react@19.1.1))(react@19.1.1)
      '@radix-ui/react-use-controllable-state': 1.2.2(@types/react@19.1.14)(react@19.1.1)
      react: 19.1.1
      react-dom: 19.1.1(react@19.1.1)
    optionalDependencies:
      '@types/react': 19.1.14
      '@types/react-dom': 19.1.9(@types/react@19.1.14)

  '@radix-ui/react-toast@1.2.4(@types/react-dom@19.1.9(@types/react@19.1.14))(@types/react@19.1.14)(react-dom@19.1.1(react@19.1.1))(react@19.1.1)':
    dependencies:
      '@radix-ui/primitive': 1.1.1
      '@radix-ui/react-collection': 1.1.1(@types/react-dom@19.1.9(@types/react@19.1.14))(@types/react@19.1.14)(react-dom@19.1.1(react@19.1.1))(react@19.1.1)
      '@radix-ui/react-compose-refs': 1.1.1(@types/react@19.1.14)(react@19.1.1)
      '@radix-ui/react-context': 1.1.1(@types/react@19.1.14)(react@19.1.1)
      '@radix-ui/react-dismissable-layer': 1.1.3(@types/react-dom@19.1.9(@types/react@19.1.14))(@types/react@19.1.14)(react-dom@19.1.1(react@19.1.1))(react@19.1.1)
      '@radix-ui/react-portal': 1.1.3(@types/react-dom@19.1.9(@types/react@19.1.14))(@types/react@19.1.14)(react-dom@19.1.1(react@19.1.1))(react@19.1.1)
      '@radix-ui/react-presence': 1.1.2(@types/react-dom@19.1.9(@types/react@19.1.14))(@types/react@19.1.14)(react-dom@19.1.1(react@19.1.1))(react@19.1.1)
      '@radix-ui/react-primitive': 2.0.1(@types/react-dom@19.1.9(@types/react@19.1.14))(@types/react@19.1.14)(react-dom@19.1.1(react@19.1.1))(react@19.1.1)
      '@radix-ui/react-use-callback-ref': 1.1.0(@types/react@19.1.14)(react@19.1.1)
      '@radix-ui/react-use-controllable-state': 1.1.0(@types/react@19.1.14)(react@19.1.1)
      '@radix-ui/react-use-layout-effect': 1.1.0(@types/react@19.1.14)(react@19.1.1)
      '@radix-ui/react-visually-hidden': 1.1.1(@types/react-dom@19.1.9(@types/react@19.1.14))(@types/react@19.1.14)(react-dom@19.1.1(react@19.1.1))(react@19.1.1)
      react: 19.1.1
      react-dom: 19.1.1(react@19.1.1)
    optionalDependencies:
      '@types/react': 19.1.14
      '@types/react-dom': 19.1.9(@types/react@19.1.14)

  '@radix-ui/react-toggle-group@1.1.1(@types/react-dom@19.1.9(@types/react@19.1.14))(@types/react@19.1.14)(react-dom@19.1.1(react@19.1.1))(react@19.1.1)':
    dependencies:
      '@radix-ui/primitive': 1.1.1
      '@radix-ui/react-context': 1.1.1(@types/react@19.1.14)(react@19.1.1)
      '@radix-ui/react-direction': 1.1.0(@types/react@19.1.14)(react@19.1.1)
      '@radix-ui/react-primitive': 2.0.1(@types/react-dom@19.1.9(@types/react@19.1.14))(@types/react@19.1.14)(react-dom@19.1.1(react@19.1.1))(react@19.1.1)
      '@radix-ui/react-roving-focus': 1.1.1(@types/react-dom@19.1.9(@types/react@19.1.14))(@types/react@19.1.14)(react-dom@19.1.1(react@19.1.1))(react@19.1.1)
      '@radix-ui/react-toggle': 1.1.1(@types/react-dom@19.1.9(@types/react@19.1.14))(@types/react@19.1.14)(react-dom@19.1.1(react@19.1.1))(react@19.1.1)
      '@radix-ui/react-use-controllable-state': 1.1.0(@types/react@19.1.14)(react@19.1.1)
      react: 19.1.1
      react-dom: 19.1.1(react@19.1.1)
    optionalDependencies:
      '@types/react': 19.1.14
      '@types/react-dom': 19.1.9(@types/react@19.1.14)

  '@radix-ui/react-toggle@1.1.1(@types/react-dom@19.1.9(@types/react@19.1.14))(@types/react@19.1.14)(react-dom@19.1.1(react@19.1.1))(react@19.1.1)':
    dependencies:
      '@radix-ui/primitive': 1.1.1
      '@radix-ui/react-primitive': 2.0.1(@types/react-dom@19.1.9(@types/react@19.1.14))(@types/react@19.1.14)(react-dom@19.1.1(react@19.1.1))(react@19.1.1)
      '@radix-ui/react-use-controllable-state': 1.1.0(@types/react@19.1.14)(react@19.1.1)
      react: 19.1.1
      react-dom: 19.1.1(react@19.1.1)
    optionalDependencies:
      '@types/react': 19.1.14
      '@types/react-dom': 19.1.9(@types/react@19.1.14)

  '@radix-ui/react-tooltip@1.1.6(@types/react-dom@19.1.9(@types/react@19.1.14))(@types/react@19.1.14)(react-dom@19.1.1(react@19.1.1))(react@19.1.1)':
    dependencies:
      '@radix-ui/primitive': 1.1.1
      '@radix-ui/react-compose-refs': 1.1.1(@types/react@19.1.14)(react@19.1.1)
      '@radix-ui/react-context': 1.1.1(@types/react@19.1.14)(react@19.1.1)
      '@radix-ui/react-dismissable-layer': 1.1.3(@types/react-dom@19.1.9(@types/react@19.1.14))(@types/react@19.1.14)(react-dom@19.1.1(react@19.1.1))(react@19.1.1)
      '@radix-ui/react-id': 1.1.0(@types/react@19.1.14)(react@19.1.1)
      '@radix-ui/react-popper': 1.2.1(@types/react-dom@19.1.9(@types/react@19.1.14))(@types/react@19.1.14)(react-dom@19.1.1(react@19.1.1))(react@19.1.1)
      '@radix-ui/react-portal': 1.1.3(@types/react-dom@19.1.9(@types/react@19.1.14))(@types/react@19.1.14)(react-dom@19.1.1(react@19.1.1))(react@19.1.1)
      '@radix-ui/react-presence': 1.1.2(@types/react-dom@19.1.9(@types/react@19.1.14))(@types/react@19.1.14)(react-dom@19.1.1(react@19.1.1))(react@19.1.1)
      '@radix-ui/react-primitive': 2.0.1(@types/react-dom@19.1.9(@types/react@19.1.14))(@types/react@19.1.14)(react-dom@19.1.1(react@19.1.1))(react@19.1.1)
      '@radix-ui/react-slot': 1.1.1(@types/react@19.1.14)(react@19.1.1)
      '@radix-ui/react-use-controllable-state': 1.1.0(@types/react@19.1.14)(react@19.1.1)
      '@radix-ui/react-visually-hidden': 1.1.1(@types/react-dom@19.1.9(@types/react@19.1.14))(@types/react@19.1.14)(react-dom@19.1.1(react@19.1.1))(react@19.1.1)
      react: 19.1.1
      react-dom: 19.1.1(react@19.1.1)
    optionalDependencies:
      '@types/react': 19.1.14
      '@types/react-dom': 19.1.9(@types/react@19.1.14)

  '@radix-ui/react-use-callback-ref@1.1.0(@types/react@19.1.14)(react@19.1.1)':
    dependencies:
      react: 19.1.1
    optionalDependencies:
      '@types/react': 19.1.14

  '@radix-ui/react-use-callback-ref@1.1.1(@types/react@19.1.14)(react@19.1.1)':
    dependencies:
      react: 19.1.1
    optionalDependencies:
      '@types/react': 19.1.14

  '@radix-ui/react-use-controllable-state@1.1.0(@types/react@19.1.14)(react@19.1.1)':
    dependencies:
      '@radix-ui/react-use-callback-ref': 1.1.0(@types/react@19.1.14)(react@19.1.1)
      react: 19.1.1
    optionalDependencies:
      '@types/react': 19.1.14

  '@radix-ui/react-use-controllable-state@1.2.2(@types/react@19.1.14)(react@19.1.1)':
    dependencies:
      '@radix-ui/react-use-effect-event': 0.0.2(@types/react@19.1.14)(react@19.1.1)
      '@radix-ui/react-use-layout-effect': 1.1.1(@types/react@19.1.14)(react@19.1.1)
      react: 19.1.1
    optionalDependencies:
      '@types/react': 19.1.14

  '@radix-ui/react-use-effect-event@0.0.2(@types/react@19.1.14)(react@19.1.1)':
    dependencies:
      '@radix-ui/react-use-layout-effect': 1.1.1(@types/react@19.1.14)(react@19.1.1)
      react: 19.1.1
    optionalDependencies:
      '@types/react': 19.1.14

  '@radix-ui/react-use-escape-keydown@1.1.0(@types/react@19.1.14)(react@19.1.1)':
    dependencies:
      '@radix-ui/react-use-callback-ref': 1.1.0(@types/react@19.1.14)(react@19.1.1)
      react: 19.1.1
    optionalDependencies:
      '@types/react': 19.1.14

  '@radix-ui/react-use-layout-effect@1.1.0(@types/react@19.1.14)(react@19.1.1)':
    dependencies:
      react: 19.1.1
    optionalDependencies:
      '@types/react': 19.1.14

  '@radix-ui/react-use-layout-effect@1.1.1(@types/react@19.1.14)(react@19.1.1)':
    dependencies:
      react: 19.1.1
    optionalDependencies:
      '@types/react': 19.1.14

  '@radix-ui/react-use-previous@1.1.0(@types/react@19.1.14)(react@19.1.1)':
    dependencies:
      react: 19.1.1
    optionalDependencies:
      '@types/react': 19.1.14

  '@radix-ui/react-use-rect@1.1.0(@types/react@19.1.14)(react@19.1.1)':
    dependencies:
      '@radix-ui/rect': 1.1.0
      react: 19.1.1
    optionalDependencies:
      '@types/react': 19.1.14

  '@radix-ui/react-use-size@1.1.0(@types/react@19.1.14)(react@19.1.1)':
    dependencies:
      '@radix-ui/react-use-layout-effect': 1.1.0(@types/react@19.1.14)(react@19.1.1)
      react: 19.1.1
    optionalDependencies:
      '@types/react': 19.1.14

  '@radix-ui/react-visually-hidden@1.1.1(@types/react-dom@19.1.9(@types/react@19.1.14))(@types/react@19.1.14)(react-dom@19.1.1(react@19.1.1))(react@19.1.1)':
    dependencies:
      '@radix-ui/react-primitive': 2.0.1(@types/react-dom@19.1.9(@types/react@19.1.14))(@types/react@19.1.14)(react-dom@19.1.1(react@19.1.1))(react@19.1.1)
      react: 19.1.1
      react-dom: 19.1.1(react@19.1.1)
    optionalDependencies:
      '@types/react': 19.1.14
      '@types/react-dom': 19.1.9(@types/react@19.1.14)

  '@radix-ui/rect@1.1.0': {}

  '@rtsao/scc@1.1.0': {}

  '@rushstack/eslint-patch@1.12.0': {}

  '@scure/base@1.2.6': {}

  '@scure/bip32@1.7.0':
    dependencies:
      '@noble/curves': 1.9.7
      '@noble/hashes': 1.8.0
      '@scure/base': 1.2.6

  '@scure/bip39@1.6.0':
    dependencies:
      '@noble/hashes': 1.8.0
      '@scure/base': 1.2.6

  '@swc/counter@0.1.3': {}

  '@swc/helpers@0.5.15':
    dependencies:
      tslib: 2.8.1

  '@swc/helpers@0.5.5':
    dependencies:
      '@swc/counter': 0.1.3
      tslib: 2.8.1

<<<<<<< HEAD
  '@tailwindcss/node@4.1.13':
    dependencies:
      '@jridgewell/remapping': 2.3.5
      enhanced-resolve: 5.18.3
      jiti: 2.6.0
      lightningcss: 1.30.1
      magic-string: 0.30.19
      source-map-js: 1.2.1
      tailwindcss: 4.1.13

  '@tailwindcss/oxide-android-arm64@4.1.13':
    optional: true

  '@tailwindcss/oxide-darwin-arm64@4.1.13':
    optional: true

  '@tailwindcss/oxide-darwin-x64@4.1.13':
    optional: true

  '@tailwindcss/oxide-freebsd-x64@4.1.13':
    optional: true

  '@tailwindcss/oxide-linux-arm-gnueabihf@4.1.13':
    optional: true

  '@tailwindcss/oxide-linux-arm64-gnu@4.1.13':
    optional: true

  '@tailwindcss/oxide-linux-arm64-musl@4.1.13':
    optional: true

  '@tailwindcss/oxide-linux-x64-gnu@4.1.13':
    optional: true

  '@tailwindcss/oxide-linux-x64-musl@4.1.13':
    optional: true

  '@tailwindcss/oxide-wasm32-wasi@4.1.13':
    optional: true

  '@tailwindcss/oxide-win32-arm64-msvc@4.1.13':
    optional: true

  '@tailwindcss/oxide-win32-x64-msvc@4.1.13':
    optional: true

  '@tailwindcss/oxide@4.1.13':
    dependencies:
      detect-libc: 2.1.1
      tar: 7.5.1
    optionalDependencies:
      '@tailwindcss/oxide-android-arm64': 4.1.13
      '@tailwindcss/oxide-darwin-arm64': 4.1.13
      '@tailwindcss/oxide-darwin-x64': 4.1.13
      '@tailwindcss/oxide-freebsd-x64': 4.1.13
      '@tailwindcss/oxide-linux-arm-gnueabihf': 4.1.13
      '@tailwindcss/oxide-linux-arm64-gnu': 4.1.13
      '@tailwindcss/oxide-linux-arm64-musl': 4.1.13
      '@tailwindcss/oxide-linux-x64-gnu': 4.1.13
      '@tailwindcss/oxide-linux-x64-musl': 4.1.13
      '@tailwindcss/oxide-wasm32-wasi': 4.1.13
      '@tailwindcss/oxide-win32-arm64-msvc': 4.1.13
      '@tailwindcss/oxide-win32-x64-msvc': 4.1.13

  '@tailwindcss/postcss@4.1.13':
    dependencies:
      '@alloc/quick-lru': 5.2.0
      '@tailwindcss/node': 4.1.13
      '@tailwindcss/oxide': 4.1.13
      postcss: 8.5.6
      tailwindcss: 4.1.13

  '@tailwindcss/typography@0.5.19(tailwindcss@3.4.17)':
    dependencies:
      postcss-selector-parser: 6.0.10
      tailwindcss: 3.4.17

  '@tanstack/query-core@5.90.2': {}

  '@tanstack/react-query@5.90.2(react@18.3.1)':
    dependencies:
      '@tanstack/query-core': 5.90.2
      react: 18.3.1

=======
>>>>>>> 0ace688a
  '@tybys/wasm-util@0.10.1':
    dependencies:
      tslib: 2.8.1
    optional: true

<<<<<<< HEAD
  '@types/canvas-confetti@1.9.0': {}

  '@types/d3-array@3.2.2': {}

  '@types/d3-color@3.1.3': {}

  '@types/d3-ease@3.0.2': {}

  '@types/d3-interpolate@3.0.4':
    dependencies:
      '@types/d3-color': 3.1.3

  '@types/d3-path@3.1.1': {}

  '@types/d3-scale@4.0.9':
    dependencies:
      '@types/d3-time': 3.0.4

  '@types/d3-shape@3.1.7':
    dependencies:
      '@types/d3-path': 3.1.1

  '@types/d3-time@3.0.4': {}

  '@types/d3-timer@3.0.2': {}

  '@types/estree@1.0.8': {}

  '@types/json-schema@7.0.15': {}

=======
>>>>>>> 0ace688a
  '@types/json5@0.0.29': {}

  '@types/node@20.19.17':
    dependencies:
      undici-types: 6.21.0

<<<<<<< HEAD
  '@types/node@22.18.6':
    dependencies:
      undici-types: 6.21.0

  '@types/offscreencanvas@2019.7.3': {}

=======
>>>>>>> 0ace688a
  '@types/prop-types@15.7.15': {}

  '@types/react-dom@18.3.7(@types/react@18.3.24)':
    dependencies:
      '@types/react': 18.3.24

  '@types/react-dom@19.1.9(@types/react@19.1.14)':
    dependencies:
      '@types/react': 19.1.14

  '@types/react@18.3.24':
    dependencies:
      '@types/prop-types': 15.7.15
      csstype: 3.1.3

  '@types/react@19.1.14':
    dependencies:
      csstype: 3.1.3

  '@typescript-eslint/eslint-plugin@8.44.1(@typescript-eslint/parser@8.44.1(eslint@8.57.1)(typescript@5.9.2))(eslint@8.57.1)(typescript@5.9.2)':
    dependencies:
      '@eslint-community/regexpp': 4.12.1
      '@typescript-eslint/parser': 8.44.1(eslint@8.57.1)(typescript@5.9.2)
      '@typescript-eslint/scope-manager': 8.44.1
      '@typescript-eslint/type-utils': 8.44.1(eslint@8.57.1)(typescript@5.9.2)
      '@typescript-eslint/utils': 8.44.1(eslint@8.57.1)(typescript@5.9.2)
      '@typescript-eslint/visitor-keys': 8.44.1
      eslint: 8.57.1
      graphemer: 1.4.0
      ignore: 7.0.5
      natural-compare: 1.4.0
      ts-api-utils: 2.1.0(typescript@5.9.2)
      typescript: 5.9.2
    transitivePeerDependencies:
      - supports-color

  '@typescript-eslint/eslint-plugin@8.44.1(@typescript-eslint/parser@8.44.1(eslint@9.36.0(jiti@2.6.0))(typescript@5.9.2))(eslint@9.36.0(jiti@2.6.0))(typescript@5.9.2)':
    dependencies:
      '@eslint-community/regexpp': 4.12.1
      '@typescript-eslint/parser': 8.44.1(eslint@9.36.0(jiti@2.6.0))(typescript@5.9.2)
      '@typescript-eslint/scope-manager': 8.44.1
      '@typescript-eslint/type-utils': 8.44.1(eslint@9.36.0(jiti@2.6.0))(typescript@5.9.2)
      '@typescript-eslint/utils': 8.44.1(eslint@9.36.0(jiti@2.6.0))(typescript@5.9.2)
      '@typescript-eslint/visitor-keys': 8.44.1
      eslint: 9.36.0(jiti@2.6.0)
      graphemer: 1.4.0
      ignore: 7.0.5
      natural-compare: 1.4.0
      ts-api-utils: 2.1.0(typescript@5.9.2)
      typescript: 5.9.2
    transitivePeerDependencies:
      - supports-color

  '@typescript-eslint/parser@8.44.1(eslint@8.57.1)(typescript@5.9.2)':
    dependencies:
      '@typescript-eslint/scope-manager': 8.44.1
      '@typescript-eslint/types': 8.44.1
      '@typescript-eslint/typescript-estree': 8.44.1(typescript@5.9.2)
      '@typescript-eslint/visitor-keys': 8.44.1
      debug: 4.4.3
      eslint: 8.57.1
      typescript: 5.9.2
    transitivePeerDependencies:
      - supports-color

  '@typescript-eslint/parser@8.44.1(eslint@9.36.0(jiti@2.6.0))(typescript@5.9.2)':
    dependencies:
      '@typescript-eslint/scope-manager': 8.44.1
      '@typescript-eslint/types': 8.44.1
      '@typescript-eslint/typescript-estree': 8.44.1(typescript@5.9.2)
      '@typescript-eslint/visitor-keys': 8.44.1
      debug: 4.4.3
      eslint: 9.36.0(jiti@2.6.0)
      typescript: 5.9.2
    transitivePeerDependencies:
      - supports-color

  '@typescript-eslint/project-service@8.44.1(typescript@5.9.2)':
    dependencies:
      '@typescript-eslint/tsconfig-utils': 8.44.1(typescript@5.9.2)
      '@typescript-eslint/types': 8.44.1
      debug: 4.4.3
      typescript: 5.9.2
    transitivePeerDependencies:
      - supports-color

  '@typescript-eslint/scope-manager@8.44.1':
    dependencies:
      '@typescript-eslint/types': 8.44.1
      '@typescript-eslint/visitor-keys': 8.44.1

  '@typescript-eslint/tsconfig-utils@8.44.1(typescript@5.9.2)':
    dependencies:
      typescript: 5.9.2

  '@typescript-eslint/type-utils@8.44.1(eslint@8.57.1)(typescript@5.9.2)':
    dependencies:
      '@typescript-eslint/types': 8.44.1
      '@typescript-eslint/typescript-estree': 8.44.1(typescript@5.9.2)
      '@typescript-eslint/utils': 8.44.1(eslint@8.57.1)(typescript@5.9.2)
      debug: 4.4.3
      eslint: 8.57.1
      ts-api-utils: 2.1.0(typescript@5.9.2)
      typescript: 5.9.2
    transitivePeerDependencies:
      - supports-color

  '@typescript-eslint/type-utils@8.44.1(eslint@9.36.0(jiti@2.6.0))(typescript@5.9.2)':
    dependencies:
      '@typescript-eslint/types': 8.44.1
      '@typescript-eslint/typescript-estree': 8.44.1(typescript@5.9.2)
      '@typescript-eslint/utils': 8.44.1(eslint@9.36.0(jiti@2.6.0))(typescript@5.9.2)
      debug: 4.4.3
      eslint: 9.36.0(jiti@2.6.0)
      ts-api-utils: 2.1.0(typescript@5.9.2)
      typescript: 5.9.2
    transitivePeerDependencies:
      - supports-color

  '@typescript-eslint/types@8.44.1': {}

  '@typescript-eslint/typescript-estree@8.44.1(typescript@5.9.2)':
    dependencies:
      '@typescript-eslint/project-service': 8.44.1(typescript@5.9.2)
      '@typescript-eslint/tsconfig-utils': 8.44.1(typescript@5.9.2)
      '@typescript-eslint/types': 8.44.1
      '@typescript-eslint/visitor-keys': 8.44.1
      debug: 4.4.3
      fast-glob: 3.3.3
      is-glob: 4.0.3
      minimatch: 9.0.5
      semver: 7.7.2
      ts-api-utils: 2.1.0(typescript@5.9.2)
      typescript: 5.9.2
    transitivePeerDependencies:
      - supports-color

  '@typescript-eslint/utils@8.44.1(eslint@8.57.1)(typescript@5.9.2)':
    dependencies:
      '@eslint-community/eslint-utils': 4.9.0(eslint@8.57.1)
      '@typescript-eslint/scope-manager': 8.44.1
      '@typescript-eslint/types': 8.44.1
      '@typescript-eslint/typescript-estree': 8.44.1(typescript@5.9.2)
      eslint: 8.57.1
      typescript: 5.9.2
    transitivePeerDependencies:
      - supports-color

  '@typescript-eslint/utils@8.44.1(eslint@9.36.0(jiti@2.6.0))(typescript@5.9.2)':
    dependencies:
      '@eslint-community/eslint-utils': 4.9.0(eslint@9.36.0(jiti@2.6.0))
      '@typescript-eslint/scope-manager': 8.44.1
      '@typescript-eslint/types': 8.44.1
      '@typescript-eslint/typescript-estree': 8.44.1(typescript@5.9.2)
      eslint: 9.36.0(jiti@2.6.0)
      typescript: 5.9.2
    transitivePeerDependencies:
      - supports-color

  '@typescript-eslint/visitor-keys@8.44.1':
    dependencies:
      '@typescript-eslint/types': 8.44.1
      eslint-visitor-keys: 4.2.1

  '@ungap/structured-clone@1.3.0': {}

  '@unrs/resolver-binding-android-arm-eabi@1.11.1':
    optional: true

  '@unrs/resolver-binding-android-arm64@1.11.1':
    optional: true

  '@unrs/resolver-binding-darwin-arm64@1.11.1':
    optional: true

  '@unrs/resolver-binding-darwin-x64@1.11.1':
    optional: true

  '@unrs/resolver-binding-freebsd-x64@1.11.1':
    optional: true

  '@unrs/resolver-binding-linux-arm-gnueabihf@1.11.1':
    optional: true

  '@unrs/resolver-binding-linux-arm-musleabihf@1.11.1':
    optional: true

  '@unrs/resolver-binding-linux-arm64-gnu@1.11.1':
    optional: true

  '@unrs/resolver-binding-linux-arm64-musl@1.11.1':
    optional: true

  '@unrs/resolver-binding-linux-ppc64-gnu@1.11.1':
    optional: true

  '@unrs/resolver-binding-linux-riscv64-gnu@1.11.1':
    optional: true

  '@unrs/resolver-binding-linux-riscv64-musl@1.11.1':
    optional: true

  '@unrs/resolver-binding-linux-s390x-gnu@1.11.1':
    optional: true

  '@unrs/resolver-binding-linux-x64-gnu@1.11.1':
    optional: true

  '@unrs/resolver-binding-linux-x64-musl@1.11.1':
    optional: true

  '@unrs/resolver-binding-wasm32-wasi@1.11.1':
    dependencies:
      '@napi-rs/wasm-runtime': 0.2.12
    optional: true

  '@unrs/resolver-binding-win32-arm64-msvc@1.11.1':
    optional: true

  '@unrs/resolver-binding-win32-ia32-msvc@1.11.1':
    optional: true

  '@unrs/resolver-binding-win32-x64-msvc@1.11.1':
    optional: true

  '@worldcoin/idkit-core@2.1.0(@types/react@18.3.24)(react@18.3.1)(typescript@5.9.2)(zod@3.25.67)':
    dependencies:
      browser-or-node: 3.0.0-pre.0
      buffer: 6.0.3
      ox: 0.1.8(typescript@5.9.2)(zod@3.25.67)
      zustand: 4.5.7(@types/react@18.3.24)(react@18.3.1)
    transitivePeerDependencies:
      - '@types/react'
      - immer
      - react
      - typescript
      - zod

  '@worldcoin/minikit-js@1.9.6(@types/react@18.3.24)(react@18.3.1)(typescript@5.9.2)(viem@2.37.8(typescript@5.9.2)(zod@3.25.67))(zod@3.25.67)':
    dependencies:
      '@worldcoin/idkit-core': 2.1.0(@types/react@18.3.24)(react@18.3.1)(typescript@5.9.2)(zod@3.25.67)
      abitype: 1.1.1(typescript@5.9.2)(zod@3.25.67)
      react: 18.3.1
      viem: 2.37.8(typescript@5.9.2)(zod@3.25.67)
    transitivePeerDependencies:
      - '@types/react'
      - immer
      - typescript
      - zod

<<<<<<< HEAD
  abitype@1.1.0(typescript@5.9.2)(zod@3.25.67):
=======
  '@worldcoin/minikit-react@1.9.7(@types/react@18.3.24)(react@18.3.1)(typescript@5.9.2)(viem@2.37.8(typescript@5.9.2))':
    dependencies:
      '@worldcoin/minikit-js': 1.9.6(@types/react@18.3.24)(react@18.3.1)(typescript@5.9.2)(viem@2.37.8(typescript@5.9.2))
      abitype: 1.1.1(typescript@5.9.2)
      react: 18.3.1
      turbo: 2.5.8
      viem: 2.37.8(typescript@5.9.2)
    transitivePeerDependencies:
      - '@types/react'
      - immer
      - typescript
      - zod

  abitype@1.1.0(typescript@5.9.2):
>>>>>>> 0ace688a
    optionalDependencies:
      typescript: 5.9.2
      zod: 3.25.67

  abitype@1.1.1(typescript@5.9.2)(zod@3.25.67):
    optionalDependencies:
      typescript: 5.9.2
      zod: 3.25.67

  acorn-jsx@5.3.2(acorn@8.15.0):
    dependencies:
      acorn: 8.15.0

  acorn@8.15.0: {}

  ajv@6.12.6:
    dependencies:
      fast-deep-equal: 3.1.3
      fast-json-stable-stringify: 2.1.0
      json-schema-traverse: 0.4.1
      uri-js: 4.4.1

  ansi-regex@5.0.1: {}

  ansi-regex@6.2.2: {}

  ansi-styles@4.3.0:
    dependencies:
      color-convert: 2.0.1

  ansi-styles@6.2.3: {}

  any-promise@1.3.0: {}

  anymatch@3.1.3:
    dependencies:
      normalize-path: 3.0.0
      picomatch: 2.3.1

  arg@5.0.2: {}

  argparse@2.0.1: {}

  aria-hidden@1.2.6:
    dependencies:
      tslib: 2.8.1

  aria-query@5.3.2: {}

  array-buffer-byte-length@1.0.2:
    dependencies:
      call-bound: 1.0.4
      is-array-buffer: 3.0.5

  array-includes@3.1.9:
    dependencies:
      call-bind: 1.0.8
      call-bound: 1.0.4
      define-properties: 1.2.1
      es-abstract: 1.24.0
      es-object-atoms: 1.1.1
      get-intrinsic: 1.3.0
      is-string: 1.1.1
      math-intrinsics: 1.1.0

  array.prototype.findlast@1.2.5:
    dependencies:
      call-bind: 1.0.8
      define-properties: 1.2.1
      es-abstract: 1.24.0
      es-errors: 1.3.0
      es-object-atoms: 1.1.1
      es-shim-unscopables: 1.1.0

  array.prototype.findlastindex@1.2.6:
    dependencies:
      call-bind: 1.0.8
      call-bound: 1.0.4
      define-properties: 1.2.1
      es-abstract: 1.24.0
      es-errors: 1.3.0
      es-object-atoms: 1.1.1
      es-shim-unscopables: 1.1.0

  array.prototype.flat@1.3.3:
    dependencies:
      call-bind: 1.0.8
      define-properties: 1.2.1
      es-abstract: 1.24.0
      es-shim-unscopables: 1.1.0

  array.prototype.flatmap@1.3.3:
    dependencies:
      call-bind: 1.0.8
      define-properties: 1.2.1
      es-abstract: 1.24.0
      es-shim-unscopables: 1.1.0

  array.prototype.tosorted@1.1.4:
    dependencies:
      call-bind: 1.0.8
      define-properties: 1.2.1
      es-abstract: 1.24.0
      es-errors: 1.3.0
      es-shim-unscopables: 1.1.0

  arraybuffer.prototype.slice@1.0.4:
    dependencies:
      array-buffer-byte-length: 1.0.2
      call-bind: 1.0.8
      define-properties: 1.2.1
      es-abstract: 1.24.0
      es-errors: 1.3.0
      get-intrinsic: 1.3.0
      is-array-buffer: 3.0.5

  ast-types-flow@0.0.8: {}

  async-function@1.0.0: {}

  autoprefixer@10.4.21(postcss@8.5.6):
    dependencies:
      browserslist: 4.26.2
      caniuse-lite: 1.0.30001745
      fraction.js: 4.3.7
      normalize-range: 0.1.2
      picocolors: 1.1.1
      postcss: 8.5.6
      postcss-value-parser: 4.2.0

  available-typed-arrays@1.0.7:
    dependencies:
      possible-typed-array-names: 1.1.0

  axe-core@4.10.3: {}

  axobject-query@4.1.0: {}

  balanced-match@1.0.2: {}

  base64-js@1.5.1: {}

  baseline-browser-mapping@2.8.7: {}

  binary-extensions@2.3.0: {}

  brace-expansion@1.1.12:
    dependencies:
      balanced-match: 1.0.2
      concat-map: 0.0.1

  brace-expansion@2.0.2:
    dependencies:
      balanced-match: 1.0.2

  braces@3.0.3:
    dependencies:
      fill-range: 7.1.1

  browser-or-node@3.0.0-pre.0: {}

  browserslist@4.26.2:
    dependencies:
      baseline-browser-mapping: 2.8.7
      caniuse-lite: 1.0.30001745
      electron-to-chromium: 1.5.224
      node-releases: 2.0.21
      update-browserslist-db: 1.1.3(browserslist@4.26.2)

  buffer@6.0.3:
    dependencies:
      base64-js: 1.5.1
      ieee754: 1.2.1

  busboy@1.6.0:
    dependencies:
      streamsearch: 1.1.0

  call-bind-apply-helpers@1.0.2:
    dependencies:
      es-errors: 1.3.0
      function-bind: 1.1.2

  call-bind@1.0.8:
    dependencies:
      call-bind-apply-helpers: 1.0.2
      es-define-property: 1.0.1
      get-intrinsic: 1.3.0
      set-function-length: 1.2.2

  call-bound@1.0.4:
    dependencies:
      call-bind-apply-helpers: 1.0.2
      get-intrinsic: 1.3.0

  callsites@3.1.0: {}

  camelcase-css@2.0.1: {}

  caniuse-lite@1.0.30001745: {}

  chalk@4.1.2:
    dependencies:
      ansi-styles: 4.3.0
      supports-color: 7.2.0

  chokidar@3.6.0:
    dependencies:
      anymatch: 3.1.3
      braces: 3.0.3
      glob-parent: 5.1.2
      is-binary-path: 2.1.0
      is-glob: 4.0.3
      normalize-path: 3.0.0
      readdirp: 3.6.0
    optionalDependencies:
      fsevents: 2.3.3

<<<<<<< HEAD
  chownr@3.0.0: {}

  class-variance-authority@0.7.1:
    dependencies:
      clsx: 2.1.1

  client-only@0.0.1: {}

  clsx@2.1.1: {}

  cmdk@1.0.4(@types/react-dom@19.1.9(@types/react@19.1.14))(@types/react@19.1.14)(react-dom@19.1.1(react@19.1.1))(react@19.1.1):
    dependencies:
      '@radix-ui/react-dialog': 1.1.4(@types/react-dom@19.1.9(@types/react@19.1.14))(@types/react@19.1.14)(react-dom@19.1.1(react@19.1.1))(react@19.1.1)
      '@radix-ui/react-id': 1.1.1(@types/react@19.1.14)(react@19.1.1)
      '@radix-ui/react-primitive': 2.1.3(@types/react-dom@19.1.9(@types/react@19.1.14))(@types/react@19.1.14)(react-dom@19.1.1(react@19.1.1))(react@19.1.1)
      react: 19.1.1
      react-dom: 19.1.1(react@19.1.1)
      use-sync-external-store: 1.5.0(react@19.1.1)
    transitivePeerDependencies:
      - '@types/react'
      - '@types/react-dom'

=======
  client-only@0.0.1: {}

>>>>>>> 0ace688a
  color-convert@2.0.1:
    dependencies:
      color-name: 1.1.4

  color-name@1.1.4: {}

  color-string@1.9.1:
    dependencies:
      color-name: 1.1.4
      simple-swizzle: 0.2.4
    optional: true

  color@4.2.3:
    dependencies:
      color-convert: 2.0.1
      color-string: 1.9.1
    optional: true

  commander@4.1.1: {}

  concat-map@0.0.1: {}

  cross-spawn@7.0.6:
    dependencies:
      path-key: 3.1.1
      shebang-command: 2.0.0
      which: 2.0.2

  cssesc@3.0.0: {}

  csstype@3.1.3: {}

  d3-array@3.2.4:
    dependencies:
      internmap: 2.0.3

  d3-color@3.1.0: {}

  d3-ease@3.0.1: {}

  d3-format@3.1.0: {}

  d3-interpolate@3.0.1:
    dependencies:
      d3-color: 3.1.0

  d3-path@3.1.0: {}

  d3-scale@4.0.2:
    dependencies:
      d3-array: 3.2.4
      d3-format: 3.1.0
      d3-interpolate: 3.0.1
      d3-time: 3.1.0
      d3-time-format: 4.1.0

  d3-shape@3.2.0:
    dependencies:
      d3-path: 3.1.0

  d3-time-format@4.1.0:
    dependencies:
      d3-time: 3.1.0

  d3-time@3.1.0:
    dependencies:
      d3-array: 3.2.4

  d3-timer@3.0.1: {}

  damerau-levenshtein@1.0.8: {}

  data-view-buffer@1.0.2:
    dependencies:
      call-bound: 1.0.4
      es-errors: 1.3.0
      is-data-view: 1.0.2

  data-view-byte-length@1.0.2:
    dependencies:
      call-bound: 1.0.4
      es-errors: 1.3.0
      is-data-view: 1.0.2

  data-view-byte-offset@1.0.1:
    dependencies:
      call-bound: 1.0.4
      es-errors: 1.3.0
      is-data-view: 1.0.2

  date-fns-jalali@4.1.0-0: {}

  date-fns@4.1.0: {}

  debug@3.2.7:
    dependencies:
      ms: 2.1.3

  debug@4.4.3:
    dependencies:
      ms: 2.1.3

  decimal.js-light@2.5.1: {}

  deep-is@0.1.4: {}

  define-data-property@1.1.4:
    dependencies:
      es-define-property: 1.0.1
      es-errors: 1.3.0
      gopd: 1.2.0

  define-properties@1.2.1:
    dependencies:
      define-data-property: 1.1.4
      has-property-descriptors: 1.0.2
      object-keys: 1.1.1

  detect-libc@2.1.1: {}

  detect-node-es@1.1.0: {}

  didyoumean@1.2.2: {}

  dlv@1.1.3: {}

  doctrine@2.1.0:
    dependencies:
      esutils: 2.0.3

  doctrine@3.0.0:
    dependencies:
      esutils: 2.0.3

  dom-helpers@5.2.1:
    dependencies:
      '@babel/runtime': 7.28.4
      csstype: 3.1.3

  dunder-proto@1.0.1:
    dependencies:
      call-bind-apply-helpers: 1.0.2
      es-errors: 1.3.0
      gopd: 1.2.0

  eastasianwidth@0.2.0: {}

  electron-to-chromium@1.5.224: {}

  embla-carousel-react@8.5.1(react@19.1.1):
    dependencies:
      embla-carousel: 8.5.1
      embla-carousel-reactive-utils: 8.5.1(embla-carousel@8.5.1)
      react: 19.1.1

  embla-carousel-reactive-utils@8.5.1(embla-carousel@8.5.1):
    dependencies:
      embla-carousel: 8.5.1

  embla-carousel@8.5.1: {}

  emoji-regex@8.0.0: {}

  emoji-regex@9.2.2: {}

  enhanced-resolve@5.18.3:
    dependencies:
      graceful-fs: 4.2.11
      tapable: 2.2.3

  es-abstract@1.24.0:
    dependencies:
      array-buffer-byte-length: 1.0.2
      arraybuffer.prototype.slice: 1.0.4
      available-typed-arrays: 1.0.7
      call-bind: 1.0.8
      call-bound: 1.0.4
      data-view-buffer: 1.0.2
      data-view-byte-length: 1.0.2
      data-view-byte-offset: 1.0.1
      es-define-property: 1.0.1
      es-errors: 1.3.0
      es-object-atoms: 1.1.1
      es-set-tostringtag: 2.1.0
      es-to-primitive: 1.3.0
      function.prototype.name: 1.1.8
      get-intrinsic: 1.3.0
      get-proto: 1.0.1
      get-symbol-description: 1.1.0
      globalthis: 1.0.4
      gopd: 1.2.0
      has-property-descriptors: 1.0.2
      has-proto: 1.2.0
      has-symbols: 1.1.0
      hasown: 2.0.2
      internal-slot: 1.1.0
      is-array-buffer: 3.0.5
      is-callable: 1.2.7
      is-data-view: 1.0.2
      is-negative-zero: 2.0.3
      is-regex: 1.2.1
      is-set: 2.0.3
      is-shared-array-buffer: 1.0.4
      is-string: 1.1.1
      is-typed-array: 1.1.15
      is-weakref: 1.1.1
      math-intrinsics: 1.1.0
      object-inspect: 1.13.4
      object-keys: 1.1.1
      object.assign: 4.1.7
      own-keys: 1.0.1
      regexp.prototype.flags: 1.5.4
      safe-array-concat: 1.1.3
      safe-push-apply: 1.0.0
      safe-regex-test: 1.1.0
      set-proto: 1.0.0
      stop-iteration-iterator: 1.1.0
      string.prototype.trim: 1.2.10
      string.prototype.trimend: 1.0.9
      string.prototype.trimstart: 1.0.8
      typed-array-buffer: 1.0.3
      typed-array-byte-length: 1.0.3
      typed-array-byte-offset: 1.0.4
      typed-array-length: 1.0.7
      unbox-primitive: 1.1.0
      which-typed-array: 1.1.19

  es-define-property@1.0.1: {}

  es-errors@1.3.0: {}

  es-iterator-helpers@1.2.1:
    dependencies:
      call-bind: 1.0.8
      call-bound: 1.0.4
      define-properties: 1.2.1
      es-abstract: 1.24.0
      es-errors: 1.3.0
      es-set-tostringtag: 2.1.0
      function-bind: 1.1.2
      get-intrinsic: 1.3.0
      globalthis: 1.0.4
      gopd: 1.2.0
      has-property-descriptors: 1.0.2
      has-proto: 1.2.0
      has-symbols: 1.1.0
      internal-slot: 1.1.0
      iterator.prototype: 1.1.5
      safe-array-concat: 1.1.3

  es-object-atoms@1.1.1:
    dependencies:
      es-errors: 1.3.0

  es-set-tostringtag@2.1.0:
    dependencies:
      es-errors: 1.3.0
      get-intrinsic: 1.3.0
      has-tostringtag: 1.0.2
      hasown: 2.0.2

  es-shim-unscopables@1.1.0:
    dependencies:
      hasown: 2.0.2

  es-to-primitive@1.3.0:
    dependencies:
      is-callable: 1.2.7
      is-date-object: 1.1.0
      is-symbol: 1.1.1

  escalade@3.2.0: {}

  escape-string-regexp@4.0.0: {}

  eslint-config-next@14.2.33(eslint@8.57.1)(typescript@5.9.2):
    dependencies:
      '@next/eslint-plugin-next': 14.2.33
      '@rushstack/eslint-patch': 1.12.0
      '@typescript-eslint/eslint-plugin': 8.44.1(@typescript-eslint/parser@8.44.1(eslint@8.57.1)(typescript@5.9.2))(eslint@8.57.1)(typescript@5.9.2)
      '@typescript-eslint/parser': 8.44.1(eslint@8.57.1)(typescript@5.9.2)
      eslint: 8.57.1
      eslint-import-resolver-node: 0.3.9
      eslint-import-resolver-typescript: 3.10.1(eslint-plugin-import@2.32.0(@typescript-eslint/parser@8.44.1(eslint@8.57.1)(typescript@5.9.2))(eslint@8.57.1))(eslint@8.57.1)
      eslint-plugin-import: 2.32.0(@typescript-eslint/parser@8.44.1(eslint@8.57.1)(typescript@5.9.2))(eslint-import-resolver-typescript@3.10.1(eslint-plugin-import@2.32.0(@typescript-eslint/parser@8.44.1(eslint@8.57.1)(typescript@5.9.2))(eslint@8.57.1))(eslint@8.57.1))(eslint@8.57.1)
      eslint-plugin-jsx-a11y: 6.10.2(eslint@8.57.1)
      eslint-plugin-react: 7.37.5(eslint@8.57.1)
      eslint-plugin-react-hooks: 5.0.0-canary-7118f5dd7-20230705(eslint@8.57.1)
    optionalDependencies:
      typescript: 5.9.2
    transitivePeerDependencies:
      - eslint-import-resolver-webpack
      - eslint-plugin-import-x
      - supports-color

  eslint-config-next@15.5.4(eslint@9.36.0(jiti@2.6.0))(typescript@5.9.2):
    dependencies:
      '@next/eslint-plugin-next': 15.5.4
      '@rushstack/eslint-patch': 1.12.0
      '@typescript-eslint/eslint-plugin': 8.44.1(@typescript-eslint/parser@8.44.1(eslint@9.36.0(jiti@2.6.0))(typescript@5.9.2))(eslint@9.36.0(jiti@2.6.0))(typescript@5.9.2)
      '@typescript-eslint/parser': 8.44.1(eslint@9.36.0(jiti@2.6.0))(typescript@5.9.2)
      eslint: 9.36.0(jiti@2.6.0)
      eslint-import-resolver-node: 0.3.9
      eslint-import-resolver-typescript: 3.10.1(eslint-plugin-import@2.32.0)(eslint@9.36.0(jiti@2.6.0))
      eslint-plugin-import: 2.32.0(@typescript-eslint/parser@8.44.1(eslint@9.36.0(jiti@2.6.0))(typescript@5.9.2))(eslint-import-resolver-typescript@3.10.1)(eslint@9.36.0(jiti@2.6.0))
      eslint-plugin-jsx-a11y: 6.10.2(eslint@9.36.0(jiti@2.6.0))
      eslint-plugin-react: 7.37.5(eslint@9.36.0(jiti@2.6.0))
      eslint-plugin-react-hooks: 5.2.0(eslint@9.36.0(jiti@2.6.0))
    optionalDependencies:
      typescript: 5.9.2
    transitivePeerDependencies:
      - eslint-import-resolver-webpack
      - eslint-plugin-import-x
      - supports-color

  eslint-import-resolver-node@0.3.9:
    dependencies:
      debug: 3.2.7
      is-core-module: 2.16.1
      resolve: 1.22.10
    transitivePeerDependencies:
      - supports-color

<<<<<<< HEAD
  eslint-import-resolver-typescript@3.10.1(eslint-plugin-import@2.32.0)(eslint@8.57.1):
    dependencies:
      '@nolyfill/is-core-module': 1.0.39
      debug: 4.4.3
      eslint: 8.57.1
      get-tsconfig: 4.10.1
      is-bun-module: 2.0.0
      stable-hash: 0.0.5
      tinyglobby: 0.2.15
      unrs-resolver: 1.11.1
    optionalDependencies:
      eslint-plugin-import: 2.32.0(@typescript-eslint/parser@8.44.1(eslint@8.57.1)(typescript@5.9.2))(eslint-import-resolver-typescript@3.10.1)(eslint@8.57.1)
    transitivePeerDependencies:
      - supports-color

  eslint-import-resolver-typescript@3.10.1(eslint-plugin-import@2.32.0)(eslint@9.36.0(jiti@2.6.0)):
=======
  eslint-import-resolver-typescript@3.10.1(eslint-plugin-import@2.32.0(@typescript-eslint/parser@8.44.1(eslint@8.57.1)(typescript@5.9.2))(eslint@8.57.1))(eslint@8.57.1):
>>>>>>> 0ace688a
    dependencies:
      '@nolyfill/is-core-module': 1.0.39
      debug: 4.4.3
      eslint: 9.36.0(jiti@2.6.0)
      get-tsconfig: 4.10.1
      is-bun-module: 2.0.0
      stable-hash: 0.0.5
      tinyglobby: 0.2.15
      unrs-resolver: 1.11.1
    optionalDependencies:
<<<<<<< HEAD
      eslint-plugin-import: 2.32.0(@typescript-eslint/parser@8.44.1(eslint@9.36.0(jiti@2.6.0))(typescript@5.9.2))(eslint-import-resolver-typescript@3.10.1)(eslint@9.36.0(jiti@2.6.0))
=======
      eslint-plugin-import: 2.32.0(@typescript-eslint/parser@8.44.1(eslint@8.57.1)(typescript@5.9.2))(eslint-import-resolver-typescript@3.10.1(eslint-plugin-import@2.32.0(@typescript-eslint/parser@8.44.1(eslint@8.57.1)(typescript@5.9.2))(eslint@8.57.1))(eslint@8.57.1))(eslint@8.57.1)
>>>>>>> 0ace688a
    transitivePeerDependencies:
      - supports-color

  eslint-module-utils@2.12.1(@typescript-eslint/parser@8.44.1(eslint@8.57.1)(typescript@5.9.2))(eslint-import-resolver-node@0.3.9)(eslint-import-resolver-typescript@3.10.1(eslint-plugin-import@2.32.0(@typescript-eslint/parser@8.44.1(eslint@8.57.1)(typescript@5.9.2))(eslint@8.57.1))(eslint@8.57.1))(eslint@8.57.1):
    dependencies:
      debug: 3.2.7
    optionalDependencies:
      '@typescript-eslint/parser': 8.44.1(eslint@8.57.1)(typescript@5.9.2)
      eslint: 8.57.1
      eslint-import-resolver-node: 0.3.9
      eslint-import-resolver-typescript: 3.10.1(eslint-plugin-import@2.32.0(@typescript-eslint/parser@8.44.1(eslint@8.57.1)(typescript@5.9.2))(eslint@8.57.1))(eslint@8.57.1)
    transitivePeerDependencies:
      - supports-color

<<<<<<< HEAD
  eslint-module-utils@2.12.1(@typescript-eslint/parser@8.44.1(eslint@9.36.0(jiti@2.6.0))(typescript@5.9.2))(eslint-import-resolver-node@0.3.9)(eslint-import-resolver-typescript@3.10.1)(eslint@9.36.0(jiti@2.6.0)):
    dependencies:
      debug: 3.2.7
    optionalDependencies:
      '@typescript-eslint/parser': 8.44.1(eslint@9.36.0(jiti@2.6.0))(typescript@5.9.2)
      eslint: 9.36.0(jiti@2.6.0)
      eslint-import-resolver-node: 0.3.9
      eslint-import-resolver-typescript: 3.10.1(eslint-plugin-import@2.32.0)(eslint@9.36.0(jiti@2.6.0))
    transitivePeerDependencies:
      - supports-color

  eslint-plugin-import@2.32.0(@typescript-eslint/parser@8.44.1(eslint@8.57.1)(typescript@5.9.2))(eslint-import-resolver-typescript@3.10.1)(eslint@8.57.1):
=======
  eslint-plugin-import@2.32.0(@typescript-eslint/parser@8.44.1(eslint@8.57.1)(typescript@5.9.2))(eslint-import-resolver-typescript@3.10.1(eslint-plugin-import@2.32.0(@typescript-eslint/parser@8.44.1(eslint@8.57.1)(typescript@5.9.2))(eslint@8.57.1))(eslint@8.57.1))(eslint@8.57.1):
>>>>>>> 0ace688a
    dependencies:
      '@rtsao/scc': 1.1.0
      array-includes: 3.1.9
      array.prototype.findlastindex: 1.2.6
      array.prototype.flat: 1.3.3
      array.prototype.flatmap: 1.3.3
      debug: 3.2.7
      doctrine: 2.1.0
      eslint: 8.57.1
      eslint-import-resolver-node: 0.3.9
      eslint-module-utils: 2.12.1(@typescript-eslint/parser@8.44.1(eslint@8.57.1)(typescript@5.9.2))(eslint-import-resolver-node@0.3.9)(eslint-import-resolver-typescript@3.10.1(eslint-plugin-import@2.32.0(@typescript-eslint/parser@8.44.1(eslint@8.57.1)(typescript@5.9.2))(eslint@8.57.1))(eslint@8.57.1))(eslint@8.57.1)
      hasown: 2.0.2
      is-core-module: 2.16.1
      is-glob: 4.0.3
      minimatch: 3.1.2
      object.fromentries: 2.0.8
      object.groupby: 1.0.3
      object.values: 1.2.1
      semver: 6.3.1
      string.prototype.trimend: 1.0.9
      tsconfig-paths: 3.15.0
    optionalDependencies:
      '@typescript-eslint/parser': 8.44.1(eslint@8.57.1)(typescript@5.9.2)
    transitivePeerDependencies:
      - eslint-import-resolver-typescript
      - eslint-import-resolver-webpack
      - supports-color

  eslint-plugin-import@2.32.0(@typescript-eslint/parser@8.44.1(eslint@9.36.0(jiti@2.6.0))(typescript@5.9.2))(eslint-import-resolver-typescript@3.10.1)(eslint@9.36.0(jiti@2.6.0)):
    dependencies:
      '@rtsao/scc': 1.1.0
      array-includes: 3.1.9
      array.prototype.findlastindex: 1.2.6
      array.prototype.flat: 1.3.3
      array.prototype.flatmap: 1.3.3
      debug: 3.2.7
      doctrine: 2.1.0
      eslint: 9.36.0(jiti@2.6.0)
      eslint-import-resolver-node: 0.3.9
      eslint-module-utils: 2.12.1(@typescript-eslint/parser@8.44.1(eslint@9.36.0(jiti@2.6.0))(typescript@5.9.2))(eslint-import-resolver-node@0.3.9)(eslint-import-resolver-typescript@3.10.1)(eslint@9.36.0(jiti@2.6.0))
      hasown: 2.0.2
      is-core-module: 2.16.1
      is-glob: 4.0.3
      minimatch: 3.1.2
      object.fromentries: 2.0.8
      object.groupby: 1.0.3
      object.values: 1.2.1
      semver: 6.3.1
      string.prototype.trimend: 1.0.9
      tsconfig-paths: 3.15.0
    optionalDependencies:
      '@typescript-eslint/parser': 8.44.1(eslint@9.36.0(jiti@2.6.0))(typescript@5.9.2)
    transitivePeerDependencies:
      - eslint-import-resolver-typescript
      - eslint-import-resolver-webpack
      - supports-color

  eslint-plugin-jsx-a11y@6.10.2(eslint@8.57.1):
    dependencies:
      aria-query: 5.3.2
      array-includes: 3.1.9
      array.prototype.flatmap: 1.3.3
      ast-types-flow: 0.0.8
      axe-core: 4.10.3
      axobject-query: 4.1.0
      damerau-levenshtein: 1.0.8
      emoji-regex: 9.2.2
      eslint: 8.57.1
      hasown: 2.0.2
      jsx-ast-utils: 3.3.5
      language-tags: 1.0.9
      minimatch: 3.1.2
      object.fromentries: 2.0.8
      safe-regex-test: 1.1.0
      string.prototype.includes: 2.0.1

  eslint-plugin-jsx-a11y@6.10.2(eslint@9.36.0(jiti@2.6.0)):
    dependencies:
      aria-query: 5.3.2
      array-includes: 3.1.9
      array.prototype.flatmap: 1.3.3
      ast-types-flow: 0.0.8
      axe-core: 4.10.3
      axobject-query: 4.1.0
      damerau-levenshtein: 1.0.8
      emoji-regex: 9.2.2
      eslint: 9.36.0(jiti@2.6.0)
      hasown: 2.0.2
      jsx-ast-utils: 3.3.5
      language-tags: 1.0.9
      minimatch: 3.1.2
      object.fromentries: 2.0.8
      safe-regex-test: 1.1.0
      string.prototype.includes: 2.0.1

  eslint-plugin-react-hooks@5.0.0-canary-7118f5dd7-20230705(eslint@8.57.1):
    dependencies:
      eslint: 8.57.1

  eslint-plugin-react-hooks@5.2.0(eslint@9.36.0(jiti@2.6.0)):
    dependencies:
      eslint: 9.36.0(jiti@2.6.0)

  eslint-plugin-react@7.37.5(eslint@8.57.1):
    dependencies:
      array-includes: 3.1.9
      array.prototype.findlast: 1.2.5
      array.prototype.flatmap: 1.3.3
      array.prototype.tosorted: 1.1.4
      doctrine: 2.1.0
      es-iterator-helpers: 1.2.1
      eslint: 8.57.1
      estraverse: 5.3.0
      hasown: 2.0.2
      jsx-ast-utils: 3.3.5
      minimatch: 3.1.2
      object.entries: 1.1.9
      object.fromentries: 2.0.8
      object.values: 1.2.1
      prop-types: 15.8.1
      resolve: 2.0.0-next.5
      semver: 6.3.1
      string.prototype.matchall: 4.0.12
      string.prototype.repeat: 1.0.0

  eslint-plugin-react@7.37.5(eslint@9.36.0(jiti@2.6.0)):
    dependencies:
      array-includes: 3.1.9
      array.prototype.findlast: 1.2.5
      array.prototype.flatmap: 1.3.3
      array.prototype.tosorted: 1.1.4
      doctrine: 2.1.0
      es-iterator-helpers: 1.2.1
      eslint: 9.36.0(jiti@2.6.0)
      estraverse: 5.3.0
      hasown: 2.0.2
      jsx-ast-utils: 3.3.5
      minimatch: 3.1.2
      object.entries: 1.1.9
      object.fromentries: 2.0.8
      object.values: 1.2.1
      prop-types: 15.8.1
      resolve: 2.0.0-next.5
      semver: 6.3.1
      string.prototype.matchall: 4.0.12
      string.prototype.repeat: 1.0.0

  eslint-scope@7.2.2:
    dependencies:
      esrecurse: 4.3.0
      estraverse: 5.3.0

  eslint-scope@8.4.0:
    dependencies:
      esrecurse: 4.3.0
      estraverse: 5.3.0

  eslint-visitor-keys@3.4.3: {}

  eslint-visitor-keys@4.2.1: {}

  eslint@8.57.1:
    dependencies:
      '@eslint-community/eslint-utils': 4.9.0(eslint@8.57.1)
      '@eslint-community/regexpp': 4.12.1
      '@eslint/eslintrc': 2.1.4
      '@eslint/js': 8.57.1
      '@humanwhocodes/config-array': 0.13.0
      '@humanwhocodes/module-importer': 1.0.1
      '@nodelib/fs.walk': 1.2.8
      '@ungap/structured-clone': 1.3.0
      ajv: 6.12.6
      chalk: 4.1.2
      cross-spawn: 7.0.6
      debug: 4.4.3
      doctrine: 3.0.0
      escape-string-regexp: 4.0.0
      eslint-scope: 7.2.2
      eslint-visitor-keys: 3.4.3
      espree: 9.6.1
      esquery: 1.6.0
      esutils: 2.0.3
      fast-deep-equal: 3.1.3
      file-entry-cache: 6.0.1
      find-up: 5.0.0
      glob-parent: 6.0.2
      globals: 13.24.0
      graphemer: 1.4.0
      ignore: 5.3.2
      imurmurhash: 0.1.4
      is-glob: 4.0.3
      is-path-inside: 3.0.3
      js-yaml: 4.1.0
      json-stable-stringify-without-jsonify: 1.0.1
      levn: 0.4.1
      lodash.merge: 4.6.2
      minimatch: 3.1.2
      natural-compare: 1.4.0
      optionator: 0.9.4
      strip-ansi: 6.0.1
      text-table: 0.2.0
    transitivePeerDependencies:
      - supports-color

  eslint@9.36.0(jiti@2.6.0):
    dependencies:
      '@eslint-community/eslint-utils': 4.9.0(eslint@9.36.0(jiti@2.6.0))
      '@eslint-community/regexpp': 4.12.1
      '@eslint/config-array': 0.21.0
      '@eslint/config-helpers': 0.3.1
      '@eslint/core': 0.15.2
      '@eslint/eslintrc': 3.3.1
      '@eslint/js': 9.36.0
      '@eslint/plugin-kit': 0.3.5
      '@humanfs/node': 0.16.7
      '@humanwhocodes/module-importer': 1.0.1
      '@humanwhocodes/retry': 0.4.3
      '@types/estree': 1.0.8
      '@types/json-schema': 7.0.15
      ajv: 6.12.6
      chalk: 4.1.2
      cross-spawn: 7.0.6
      debug: 4.4.3
      escape-string-regexp: 4.0.0
      eslint-scope: 8.4.0
      eslint-visitor-keys: 4.2.1
      espree: 10.4.0
      esquery: 1.6.0
      esutils: 2.0.3
      fast-deep-equal: 3.1.3
      file-entry-cache: 8.0.0
      find-up: 5.0.0
      glob-parent: 6.0.2
      ignore: 5.3.2
      imurmurhash: 0.1.4
      is-glob: 4.0.3
      json-stable-stringify-without-jsonify: 1.0.1
      lodash.merge: 4.6.2
      minimatch: 3.1.2
      natural-compare: 1.4.0
      optionator: 0.9.4
    optionalDependencies:
      jiti: 2.6.0
    transitivePeerDependencies:
      - supports-color

  espree@10.4.0:
    dependencies:
      acorn: 8.15.0
      acorn-jsx: 5.3.2(acorn@8.15.0)
      eslint-visitor-keys: 4.2.1

  espree@9.6.1:
    dependencies:
      acorn: 8.15.0
      acorn-jsx: 5.3.2(acorn@8.15.0)
      eslint-visitor-keys: 3.4.3

  esquery@1.6.0:
    dependencies:
      estraverse: 5.3.0

  esrecurse@4.3.0:
    dependencies:
      estraverse: 5.3.0

  estraverse@5.3.0: {}

  esutils@2.0.3: {}

  eventemitter3@4.0.7: {}

  eventemitter3@5.0.1: {}

  fast-deep-equal@3.1.3: {}

  fast-equals@5.3.2: {}

  fast-glob@3.3.1:
    dependencies:
      '@nodelib/fs.stat': 2.0.5
      '@nodelib/fs.walk': 1.2.8
      glob-parent: 5.1.2
      merge2: 1.4.1
      micromatch: 4.0.8

  fast-glob@3.3.3:
    dependencies:
      '@nodelib/fs.stat': 2.0.5
      '@nodelib/fs.walk': 1.2.8
      glob-parent: 5.1.2
      merge2: 1.4.1
      micromatch: 4.0.8

  fast-json-stable-stringify@2.1.0: {}

  fast-levenshtein@2.0.6: {}

  fastq@1.19.1:
    dependencies:
      reusify: 1.1.0

  fdir@6.5.0(picomatch@4.0.3):
    optionalDependencies:
      picomatch: 4.0.3

  file-entry-cache@6.0.1:
    dependencies:
      flat-cache: 3.2.0

  file-entry-cache@8.0.0:
    dependencies:
      flat-cache: 4.0.1

  fill-range@7.1.1:
    dependencies:
      to-regex-range: 5.0.1

  find-up@5.0.0:
    dependencies:
      locate-path: 6.0.0
      path-exists: 4.0.0

  flat-cache@3.2.0:
    dependencies:
      flatted: 3.3.3
      keyv: 4.5.4
      rimraf: 3.0.2

  flat-cache@4.0.1:
    dependencies:
      flatted: 3.3.3
      keyv: 4.5.4

  flatted@3.3.3: {}

  for-each@0.3.5:
    dependencies:
      is-callable: 1.2.7

  foreground-child@3.3.1:
    dependencies:
      cross-spawn: 7.0.6
      signal-exit: 4.1.0

  fraction.js@4.3.7: {}

  framer-motion@10.18.0(react-dom@18.3.1(react@18.3.1))(react@18.3.1):
    dependencies:
      tslib: 2.8.1
    optionalDependencies:
      '@emotion/is-prop-valid': 0.8.8
      react: 18.3.1
      react-dom: 18.3.1(react@18.3.1)

  fs.realpath@1.0.0: {}

  fsevents@2.3.3:
    optional: true

  function-bind@1.1.2: {}

  function.prototype.name@1.1.8:
    dependencies:
      call-bind: 1.0.8
      call-bound: 1.0.4
      define-properties: 1.2.1
      functions-have-names: 1.2.3
      hasown: 2.0.2
      is-callable: 1.2.7

  functions-have-names@1.2.3: {}

  geist@1.5.1(next@15.2.4(react-dom@19.1.1(react@19.1.1))(react@19.1.1)):
    dependencies:
      next: 15.2.4(react-dom@19.1.1(react@19.1.1))(react@19.1.1)

  get-intrinsic@1.3.0:
    dependencies:
      call-bind-apply-helpers: 1.0.2
      es-define-property: 1.0.1
      es-errors: 1.3.0
      es-object-atoms: 1.1.1
      function-bind: 1.1.2
      get-proto: 1.0.1
      gopd: 1.2.0
      has-symbols: 1.1.0
      hasown: 2.0.2
      math-intrinsics: 1.1.0

  get-nonce@1.0.1: {}

  get-proto@1.0.1:
    dependencies:
      dunder-proto: 1.0.1
      es-object-atoms: 1.1.1

  get-symbol-description@1.1.0:
    dependencies:
      call-bound: 1.0.4
      es-errors: 1.3.0
      get-intrinsic: 1.3.0

  get-tsconfig@4.10.1:
    dependencies:
      resolve-pkg-maps: 1.0.0

  glob-parent@5.1.2:
    dependencies:
      is-glob: 4.0.3

  glob-parent@6.0.2:
    dependencies:
      is-glob: 4.0.3

  glob@10.3.10:
    dependencies:
      foreground-child: 3.3.1
      jackspeak: 2.3.6
      minimatch: 9.0.5
      minipass: 7.1.2
      path-scurry: 1.11.1

  glob@10.4.5:
    dependencies:
      foreground-child: 3.3.1
      jackspeak: 3.4.3
      minimatch: 9.0.5
      minipass: 7.1.2
      package-json-from-dist: 1.0.1
      path-scurry: 1.11.1

  glob@7.2.3:
    dependencies:
      fs.realpath: 1.0.0
      inflight: 1.0.6
      inherits: 2.0.4
      minimatch: 3.1.2
      once: 1.4.0
      path-is-absolute: 1.0.1

  globals@13.24.0:
    dependencies:
      type-fest: 0.20.2

  globals@14.0.0: {}

  globalthis@1.0.4:
    dependencies:
      define-properties: 1.2.1
      gopd: 1.2.0

  gopd@1.2.0: {}

  graceful-fs@4.2.11: {}

  graphemer@1.4.0: {}

  has-bigints@1.1.0: {}

  has-flag@4.0.0: {}

  has-property-descriptors@1.0.2:
    dependencies:
      es-define-property: 1.0.1

  has-proto@1.2.0:
    dependencies:
      dunder-proto: 1.0.1

  has-symbols@1.1.0: {}

  has-tostringtag@1.0.2:
    dependencies:
      has-symbols: 1.1.0

  hasown@2.0.2:
    dependencies:
      function-bind: 1.1.2

  ieee754@1.2.1: {}

  ignore@5.3.2: {}

  ignore@7.0.5: {}

  import-fresh@3.3.1:
    dependencies:
      parent-module: 1.0.1
      resolve-from: 4.0.0

  imurmurhash@0.1.4: {}

  inflight@1.0.6:
    dependencies:
      once: 1.4.0
      wrappy: 1.0.2

  inherits@2.0.4: {}

  input-otp@1.4.1(react-dom@19.1.1(react@19.1.1))(react@19.1.1):
    dependencies:
      react: 19.1.1
      react-dom: 19.1.1(react@19.1.1)

  internal-slot@1.1.0:
    dependencies:
      es-errors: 1.3.0
      hasown: 2.0.2
      side-channel: 1.1.0

  internmap@2.0.3: {}

  is-array-buffer@3.0.5:
    dependencies:
      call-bind: 1.0.8
      call-bound: 1.0.4
      get-intrinsic: 1.3.0

  is-arrayish@0.3.4:
    optional: true

  is-async-function@2.1.1:
    dependencies:
      async-function: 1.0.0
      call-bound: 1.0.4
      get-proto: 1.0.1
      has-tostringtag: 1.0.2
      safe-regex-test: 1.1.0

  is-bigint@1.1.0:
    dependencies:
      has-bigints: 1.1.0

  is-binary-path@2.1.0:
    dependencies:
      binary-extensions: 2.3.0

  is-boolean-object@1.2.2:
    dependencies:
      call-bound: 1.0.4
      has-tostringtag: 1.0.2

  is-bun-module@2.0.0:
    dependencies:
      semver: 7.7.2

  is-callable@1.2.7: {}

  is-core-module@2.16.1:
    dependencies:
      hasown: 2.0.2

  is-data-view@1.0.2:
    dependencies:
      call-bound: 1.0.4
      get-intrinsic: 1.3.0
      is-typed-array: 1.1.15

  is-date-object@1.1.0:
    dependencies:
      call-bound: 1.0.4
      has-tostringtag: 1.0.2

  is-extglob@2.1.1: {}

  is-finalizationregistry@1.1.1:
    dependencies:
      call-bound: 1.0.4

  is-fullwidth-code-point@3.0.0: {}

  is-generator-function@1.1.0:
    dependencies:
      call-bound: 1.0.4
      get-proto: 1.0.1
      has-tostringtag: 1.0.2
      safe-regex-test: 1.1.0

  is-glob@4.0.3:
    dependencies:
      is-extglob: 2.1.1

  is-map@2.0.3: {}

  is-negative-zero@2.0.3: {}

  is-number-object@1.1.1:
    dependencies:
      call-bound: 1.0.4
      has-tostringtag: 1.0.2

  is-number@7.0.0: {}

  is-path-inside@3.0.3: {}

  is-regex@1.2.1:
    dependencies:
      call-bound: 1.0.4
      gopd: 1.2.0
      has-tostringtag: 1.0.2
      hasown: 2.0.2

  is-set@2.0.3: {}

  is-shared-array-buffer@1.0.4:
    dependencies:
      call-bound: 1.0.4

  is-string@1.1.1:
    dependencies:
      call-bound: 1.0.4
      has-tostringtag: 1.0.2

  is-symbol@1.1.1:
    dependencies:
      call-bound: 1.0.4
      has-symbols: 1.1.0
      safe-regex-test: 1.1.0

  is-typed-array@1.1.15:
    dependencies:
      which-typed-array: 1.1.19

  is-weakmap@2.0.2: {}

  is-weakref@1.1.1:
    dependencies:
      call-bound: 1.0.4

  is-weakset@2.0.4:
    dependencies:
      call-bound: 1.0.4
      get-intrinsic: 1.3.0

  isarray@2.0.5: {}

  isexe@2.0.0: {}

  isows@1.0.7(ws@8.18.3):
    dependencies:
      ws: 8.18.3

  iterator.prototype@1.1.5:
    dependencies:
      define-data-property: 1.1.4
      es-object-atoms: 1.1.1
      get-intrinsic: 1.3.0
      get-proto: 1.0.1
      has-symbols: 1.1.0
      set-function-name: 2.0.2

  jackspeak@2.3.6:
    dependencies:
      '@isaacs/cliui': 8.0.2
    optionalDependencies:
      '@pkgjs/parseargs': 0.11.0

  jackspeak@3.4.3:
    dependencies:
      '@isaacs/cliui': 8.0.2
    optionalDependencies:
      '@pkgjs/parseargs': 0.11.0

  jiti@1.21.7: {}

  jiti@2.6.0: {}

  js-tokens@4.0.0: {}

  js-yaml@4.1.0:
    dependencies:
      argparse: 2.0.1

  json-buffer@3.0.1: {}

  json-schema-traverse@0.4.1: {}

  json-stable-stringify-without-jsonify@1.0.1: {}

  json5@1.0.2:
    dependencies:
      minimist: 1.2.8

  jsx-ast-utils@3.3.5:
    dependencies:
      array-includes: 3.1.9
      array.prototype.flat: 1.3.3
      object.assign: 4.1.7
      object.values: 1.2.1

  keyv@4.5.4:
    dependencies:
      json-buffer: 3.0.1

  language-subtag-registry@0.3.23: {}

  language-tags@1.0.9:
    dependencies:
      language-subtag-registry: 0.3.23

  levn@0.4.1:
    dependencies:
      prelude-ls: 1.2.1
      type-check: 0.4.0

  lightningcss-darwin-arm64@1.30.1:
    optional: true

  lightningcss-darwin-x64@1.30.1:
    optional: true

  lightningcss-freebsd-x64@1.30.1:
    optional: true

  lightningcss-linux-arm-gnueabihf@1.30.1:
    optional: true

  lightningcss-linux-arm64-gnu@1.30.1:
    optional: true

  lightningcss-linux-arm64-musl@1.30.1:
    optional: true

  lightningcss-linux-x64-gnu@1.30.1:
    optional: true

  lightningcss-linux-x64-musl@1.30.1:
    optional: true

  lightningcss-win32-arm64-msvc@1.30.1:
    optional: true

  lightningcss-win32-x64-msvc@1.30.1:
    optional: true

  lightningcss@1.30.1:
    dependencies:
      detect-libc: 2.1.1
    optionalDependencies:
      lightningcss-darwin-arm64: 1.30.1
      lightningcss-darwin-x64: 1.30.1
      lightningcss-freebsd-x64: 1.30.1
      lightningcss-linux-arm-gnueabihf: 1.30.1
      lightningcss-linux-arm64-gnu: 1.30.1
      lightningcss-linux-arm64-musl: 1.30.1
      lightningcss-linux-x64-gnu: 1.30.1
      lightningcss-linux-x64-musl: 1.30.1
      lightningcss-win32-arm64-msvc: 1.30.1
      lightningcss-win32-x64-msvc: 1.30.1

  lilconfig@3.1.3: {}

  lines-and-columns@1.2.4: {}

  locate-path@6.0.0:
    dependencies:
      p-locate: 5.0.0

  lodash.merge@4.6.2: {}

  lodash@4.17.21: {}

  loose-envify@1.4.0:
    dependencies:
      js-tokens: 4.0.0

  lru-cache@10.4.3: {}

  lucide-react@0.293.0(react@18.3.1):
    dependencies:
      react: 18.3.1

  lucide-react@0.454.0(react@19.1.1):
    dependencies:
      react: 19.1.1

  magic-string@0.30.19:
    dependencies:
      '@jridgewell/sourcemap-codec': 1.5.5

  math-intrinsics@1.1.0: {}

  merge2@1.4.1: {}

  micromatch@4.0.8:
    dependencies:
      braces: 3.0.3
      picomatch: 2.3.1

  minimatch@3.1.2:
    dependencies:
      brace-expansion: 1.1.12

  minimatch@9.0.5:
    dependencies:
      brace-expansion: 2.0.2

  minimist@1.2.8: {}

  minipass@7.1.2: {}

  minizlib@3.1.0:
    dependencies:
      minipass: 7.1.2

  ms@2.1.3: {}

  mz@2.7.0:
    dependencies:
      any-promise: 1.3.0
      object-assign: 4.1.1
      thenify-all: 1.6.0

  nanoid@3.3.11: {}

  napi-postinstall@0.3.3: {}

  natural-compare@1.4.0: {}

  next-themes@0.4.6(react-dom@19.1.1(react@19.1.1))(react@19.1.1):
    dependencies:
      react: 19.1.1
      react-dom: 19.1.1(react@19.1.1)

  next@14.2.33(react-dom@18.3.1(react@18.3.1))(react@18.3.1):
    dependencies:
      '@next/env': 14.2.33
      '@swc/helpers': 0.5.5
      busboy: 1.6.0
      caniuse-lite: 1.0.30001745
      graceful-fs: 4.2.11
      postcss: 8.4.31
      react: 18.3.1
      react-dom: 18.3.1(react@18.3.1)
      styled-jsx: 5.1.1(react@18.3.1)
    optionalDependencies:
      '@next/swc-darwin-arm64': 14.2.33
      '@next/swc-darwin-x64': 14.2.33
      '@next/swc-linux-arm64-gnu': 14.2.33
      '@next/swc-linux-arm64-musl': 14.2.33
      '@next/swc-linux-x64-gnu': 14.2.33
      '@next/swc-linux-x64-musl': 14.2.33
      '@next/swc-win32-arm64-msvc': 14.2.33
      '@next/swc-win32-ia32-msvc': 14.2.33
      '@next/swc-win32-x64-msvc': 14.2.33
    transitivePeerDependencies:
      - '@babel/core'
      - babel-plugin-macros

  next@15.2.4(react-dom@19.1.1(react@19.1.1))(react@19.1.1):
    dependencies:
      '@next/env': 15.2.4
      '@swc/counter': 0.1.3
      '@swc/helpers': 0.5.15
      busboy: 1.6.0
      caniuse-lite: 1.0.30001745
      postcss: 8.4.31
      react: 19.1.1
      react-dom: 19.1.1(react@19.1.1)
      styled-jsx: 5.1.6(react@19.1.1)
    optionalDependencies:
      '@next/swc-darwin-arm64': 15.2.4
      '@next/swc-darwin-x64': 15.2.4
      '@next/swc-linux-arm64-gnu': 15.2.4
      '@next/swc-linux-arm64-musl': 15.2.4
      '@next/swc-linux-x64-gnu': 15.2.4
      '@next/swc-linux-x64-musl': 15.2.4
      '@next/swc-win32-arm64-msvc': 15.2.4
      '@next/swc-win32-x64-msvc': 15.2.4
      sharp: 0.33.5
    transitivePeerDependencies:
      - '@babel/core'
      - babel-plugin-macros

  node-releases@2.0.21: {}

  normalize-path@3.0.0: {}

  normalize-range@0.1.2: {}

  object-assign@4.1.1: {}

  object-hash@3.0.0: {}

  object-inspect@1.13.4: {}

  object-keys@1.1.1: {}

  object.assign@4.1.7:
    dependencies:
      call-bind: 1.0.8
      call-bound: 1.0.4
      define-properties: 1.2.1
      es-object-atoms: 1.1.1
      has-symbols: 1.1.0
      object-keys: 1.1.1

  object.entries@1.1.9:
    dependencies:
      call-bind: 1.0.8
      call-bound: 1.0.4
      define-properties: 1.2.1
      es-object-atoms: 1.1.1

  object.fromentries@2.0.8:
    dependencies:
      call-bind: 1.0.8
      define-properties: 1.2.1
      es-abstract: 1.24.0
      es-object-atoms: 1.1.1

  object.groupby@1.0.3:
    dependencies:
      call-bind: 1.0.8
      define-properties: 1.2.1
      es-abstract: 1.24.0

  object.values@1.2.1:
    dependencies:
      call-bind: 1.0.8
      call-bound: 1.0.4
      define-properties: 1.2.1
      es-object-atoms: 1.1.1

  once@1.4.0:
    dependencies:
      wrappy: 1.0.2

  optionator@0.9.4:
    dependencies:
      deep-is: 0.1.4
      fast-levenshtein: 2.0.6
      levn: 0.4.1
      prelude-ls: 1.2.1
      type-check: 0.4.0
      word-wrap: 1.2.5

  own-keys@1.0.1:
    dependencies:
      get-intrinsic: 1.3.0
      object-keys: 1.1.1
      safe-push-apply: 1.0.0

  ox@0.1.8(typescript@5.9.2)(zod@3.25.67):
    dependencies:
      '@adraffy/ens-normalize': 1.11.1
      '@noble/curves': 1.9.7
      '@noble/hashes': 1.8.0
      '@scure/bip32': 1.7.0
      '@scure/bip39': 1.6.0
      abitype: 1.1.1(typescript@5.9.2)(zod@3.25.67)
      eventemitter3: 5.0.1
    optionalDependencies:
      typescript: 5.9.2
    transitivePeerDependencies:
      - zod

  ox@0.9.6(typescript@5.9.2)(zod@3.25.67):
    dependencies:
      '@adraffy/ens-normalize': 1.11.1
      '@noble/ciphers': 1.3.0
      '@noble/curves': 1.9.1
      '@noble/hashes': 1.8.0
      '@scure/bip32': 1.7.0
      '@scure/bip39': 1.6.0
<<<<<<< HEAD
      abitype: 1.1.1(typescript@5.9.2)(zod@3.25.67)
=======
      abitype: 1.1.1(typescript@5.9.2)
>>>>>>> 0ace688a
      eventemitter3: 5.0.1
    optionalDependencies:
      typescript: 5.9.2
    transitivePeerDependencies:
      - zod

  p-limit@3.1.0:
    dependencies:
      yocto-queue: 0.1.0

  p-locate@5.0.0:
    dependencies:
      p-limit: 3.1.0

  package-json-from-dist@1.0.1: {}

  parent-module@1.0.1:
    dependencies:
      callsites: 3.1.0

  path-exists@4.0.0: {}

  path-is-absolute@1.0.1: {}

  path-key@3.1.1: {}

  path-parse@1.0.7: {}

  path-scurry@1.11.1:
    dependencies:
      lru-cache: 10.4.3
      minipass: 7.1.2

  picocolors@1.1.1: {}

  picomatch@2.3.1: {}

  picomatch@4.0.3: {}

  pify@2.3.0: {}

  pirates@4.0.7: {}

  possible-typed-array-names@1.1.0: {}

  postcss-import@15.1.0(postcss@8.5.6):
    dependencies:
      postcss: 8.5.6
      postcss-value-parser: 4.2.0
      read-cache: 1.0.0
      resolve: 1.22.10

  postcss-js@4.1.0(postcss@8.5.6):
    dependencies:
      camelcase-css: 2.0.1
      postcss: 8.5.6

  postcss-load-config@4.0.2(postcss@8.5.6):
    dependencies:
      lilconfig: 3.1.3
      yaml: 2.8.1
    optionalDependencies:
      postcss: 8.5.6

  postcss-nested@6.2.0(postcss@8.5.6):
    dependencies:
      postcss: 8.5.6
      postcss-selector-parser: 6.1.2

  postcss-selector-parser@6.1.2:
    dependencies:
      cssesc: 3.0.0
      util-deprecate: 1.0.2

  postcss-value-parser@4.2.0: {}

  postcss@8.4.31:
    dependencies:
      nanoid: 3.3.11
      picocolors: 1.1.1
      source-map-js: 1.2.1

  postcss@8.5.6:
    dependencies:
      nanoid: 3.3.11
      picocolors: 1.1.1
      source-map-js: 1.2.1

  prelude-ls@1.2.1: {}

  prettier-plugin-tailwindcss@0.6.14(prettier@3.6.2):
    dependencies:
      prettier: 3.6.2

  prettier@3.6.2: {}

  prop-types@15.8.1:
    dependencies:
      loose-envify: 1.4.0
      object-assign: 4.1.1
      react-is: 16.13.1

  punycode@2.3.1: {}

  queue-microtask@1.2.3: {}

  react-day-picker@9.8.0(react@19.1.1):
    dependencies:
      '@date-fns/tz': 1.2.0
      date-fns: 4.1.0
      date-fns-jalali: 4.1.0-0
      react: 19.1.1

  react-dom@18.3.1(react@18.3.1):
    dependencies:
      loose-envify: 1.4.0
      react: 18.3.1
      scheduler: 0.23.2

  react-dom@19.1.1(react@19.1.1):
    dependencies:
      react: 19.1.1
      scheduler: 0.26.0

  react-hook-form@7.63.0(react@19.1.1):
    dependencies:
      react: 19.1.1

  react-is@16.13.1: {}

  react-is@18.3.1: {}

  react-remove-scroll-bar@2.3.8(@types/react@19.1.14)(react@19.1.1):
    dependencies:
      react: 19.1.1
      react-style-singleton: 2.2.3(@types/react@19.1.14)(react@19.1.1)
      tslib: 2.8.1
    optionalDependencies:
      '@types/react': 19.1.14

  react-remove-scroll@2.7.1(@types/react@19.1.14)(react@19.1.1):
    dependencies:
      react: 19.1.1
      react-remove-scroll-bar: 2.3.8(@types/react@19.1.14)(react@19.1.1)
      react-style-singleton: 2.2.3(@types/react@19.1.14)(react@19.1.1)
      tslib: 2.8.1
      use-callback-ref: 1.3.3(@types/react@19.1.14)(react@19.1.1)
      use-sidecar: 1.1.3(@types/react@19.1.14)(react@19.1.1)
    optionalDependencies:
      '@types/react': 19.1.14

  react-resizable-panels@2.1.9(react-dom@19.1.1(react@19.1.1))(react@19.1.1):
    dependencies:
      react: 19.1.1
      react-dom: 19.1.1(react@19.1.1)

  react-smooth@4.0.4(react-dom@19.1.1(react@19.1.1))(react@19.1.1):
    dependencies:
      fast-equals: 5.3.2
      prop-types: 15.8.1
      react: 19.1.1
      react-dom: 19.1.1(react@19.1.1)
      react-transition-group: 4.4.5(react-dom@19.1.1(react@19.1.1))(react@19.1.1)

  react-style-singleton@2.2.3(@types/react@19.1.14)(react@19.1.1):
    dependencies:
      get-nonce: 1.0.1
      react: 19.1.1
      tslib: 2.8.1
    optionalDependencies:
      '@types/react': 19.1.14

  react-transition-group@4.4.5(react-dom@19.1.1(react@19.1.1))(react@19.1.1):
    dependencies:
      '@babel/runtime': 7.28.4
      dom-helpers: 5.2.1
      loose-envify: 1.4.0
      prop-types: 15.8.1
      react: 19.1.1
      react-dom: 19.1.1(react@19.1.1)

  react@18.3.1:
    dependencies:
      loose-envify: 1.4.0

  react@19.1.1: {}

  read-cache@1.0.0:
    dependencies:
      pify: 2.3.0

  readdirp@3.6.0:
    dependencies:
      picomatch: 2.3.1

  recharts-scale@0.4.5:
    dependencies:
      decimal.js-light: 2.5.1

  recharts@2.15.4(react-dom@19.1.1(react@19.1.1))(react@19.1.1):
    dependencies:
      clsx: 2.1.1
      eventemitter3: 4.0.7
      lodash: 4.17.21
      react: 19.1.1
      react-dom: 19.1.1(react@19.1.1)
      react-is: 18.3.1
      react-smooth: 4.0.4(react-dom@19.1.1(react@19.1.1))(react@19.1.1)
      recharts-scale: 0.4.5
      tiny-invariant: 1.3.3
      victory-vendor: 36.9.2

  reflect.getprototypeof@1.0.10:
    dependencies:
      call-bind: 1.0.8
      define-properties: 1.2.1
      es-abstract: 1.24.0
      es-errors: 1.3.0
      es-object-atoms: 1.1.1
      get-intrinsic: 1.3.0
      get-proto: 1.0.1
      which-builtin-type: 1.2.1

  regexp.prototype.flags@1.5.4:
    dependencies:
      call-bind: 1.0.8
      define-properties: 1.2.1
      es-errors: 1.3.0
      get-proto: 1.0.1
      gopd: 1.2.0
      set-function-name: 2.0.2

  resolve-from@4.0.0: {}

  resolve-pkg-maps@1.0.0: {}

  resolve@1.22.10:
    dependencies:
      is-core-module: 2.16.1
      path-parse: 1.0.7
      supports-preserve-symlinks-flag: 1.0.0

  resolve@2.0.0-next.5:
    dependencies:
      is-core-module: 2.16.1
      path-parse: 1.0.7
      supports-preserve-symlinks-flag: 1.0.0

  reusify@1.1.0: {}

  rimraf@3.0.2:
    dependencies:
      glob: 7.2.3

  run-parallel@1.2.0:
    dependencies:
      queue-microtask: 1.2.3

  safe-array-concat@1.1.3:
    dependencies:
      call-bind: 1.0.8
      call-bound: 1.0.4
      get-intrinsic: 1.3.0
      has-symbols: 1.1.0
      isarray: 2.0.5

  safe-push-apply@1.0.0:
    dependencies:
      es-errors: 1.3.0
      isarray: 2.0.5

  safe-regex-test@1.1.0:
    dependencies:
      call-bound: 1.0.4
      es-errors: 1.3.0
      is-regex: 1.2.1

  scheduler@0.23.2:
    dependencies:
      loose-envify: 1.4.0

  scheduler@0.26.0: {}

  semver@6.3.1: {}

  semver@7.7.2: {}

  set-function-length@1.2.2:
    dependencies:
      define-data-property: 1.1.4
      es-errors: 1.3.0
      function-bind: 1.1.2
      get-intrinsic: 1.3.0
      gopd: 1.2.0
      has-property-descriptors: 1.0.2

  set-function-name@2.0.2:
    dependencies:
      define-data-property: 1.1.4
      es-errors: 1.3.0
      functions-have-names: 1.2.3
      has-property-descriptors: 1.0.2

  set-proto@1.0.0:
    dependencies:
      dunder-proto: 1.0.1
      es-errors: 1.3.0
      es-object-atoms: 1.1.1

  sharp@0.33.5:
    dependencies:
      color: 4.2.3
      detect-libc: 2.1.1
      semver: 7.7.2
    optionalDependencies:
      '@img/sharp-darwin-arm64': 0.33.5
      '@img/sharp-darwin-x64': 0.33.5
      '@img/sharp-libvips-darwin-arm64': 1.0.4
      '@img/sharp-libvips-darwin-x64': 1.0.4
      '@img/sharp-libvips-linux-arm': 1.0.5
      '@img/sharp-libvips-linux-arm64': 1.0.4
      '@img/sharp-libvips-linux-s390x': 1.0.4
      '@img/sharp-libvips-linux-x64': 1.0.4
      '@img/sharp-libvips-linuxmusl-arm64': 1.0.4
      '@img/sharp-libvips-linuxmusl-x64': 1.0.4
      '@img/sharp-linux-arm': 0.33.5
      '@img/sharp-linux-arm64': 0.33.5
      '@img/sharp-linux-s390x': 0.33.5
      '@img/sharp-linux-x64': 0.33.5
      '@img/sharp-linuxmusl-arm64': 0.33.5
      '@img/sharp-linuxmusl-x64': 0.33.5
      '@img/sharp-wasm32': 0.33.5
      '@img/sharp-win32-ia32': 0.33.5
      '@img/sharp-win32-x64': 0.33.5
    optional: true

  shebang-command@2.0.0:
    dependencies:
      shebang-regex: 3.0.0

  shebang-regex@3.0.0: {}

  side-channel-list@1.0.0:
    dependencies:
      es-errors: 1.3.0
      object-inspect: 1.13.4

  side-channel-map@1.0.1:
    dependencies:
      call-bound: 1.0.4
      es-errors: 1.3.0
      get-intrinsic: 1.3.0
      object-inspect: 1.13.4

  side-channel-weakmap@1.0.2:
    dependencies:
      call-bound: 1.0.4
      es-errors: 1.3.0
      get-intrinsic: 1.3.0
      object-inspect: 1.13.4
      side-channel-map: 1.0.1

  side-channel@1.1.0:
    dependencies:
      es-errors: 1.3.0
      object-inspect: 1.13.4
      side-channel-list: 1.0.0
      side-channel-map: 1.0.1
      side-channel-weakmap: 1.0.2

  signal-exit@4.1.0: {}

  simple-swizzle@0.2.4:
    dependencies:
      is-arrayish: 0.3.4
    optional: true

  sonner@1.7.4(react-dom@19.1.1(react@19.1.1))(react@19.1.1):
    dependencies:
      react: 19.1.1
      react-dom: 19.1.1(react@19.1.1)

  source-map-js@1.2.1: {}

  stable-hash@0.0.5: {}

  stop-iteration-iterator@1.1.0:
    dependencies:
      es-errors: 1.3.0
      internal-slot: 1.1.0

  streamsearch@1.1.0: {}

  string-width@4.2.3:
    dependencies:
      emoji-regex: 8.0.0
      is-fullwidth-code-point: 3.0.0
      strip-ansi: 6.0.1

  string-width@5.1.2:
    dependencies:
      eastasianwidth: 0.2.0
      emoji-regex: 9.2.2
      strip-ansi: 7.1.2

  string.prototype.includes@2.0.1:
    dependencies:
      call-bind: 1.0.8
      define-properties: 1.2.1
      es-abstract: 1.24.0

  string.prototype.matchall@4.0.12:
    dependencies:
      call-bind: 1.0.8
      call-bound: 1.0.4
      define-properties: 1.2.1
      es-abstract: 1.24.0
      es-errors: 1.3.0
      es-object-atoms: 1.1.1
      get-intrinsic: 1.3.0
      gopd: 1.2.0
      has-symbols: 1.1.0
      internal-slot: 1.1.0
      regexp.prototype.flags: 1.5.4
      set-function-name: 2.0.2
      side-channel: 1.1.0

  string.prototype.repeat@1.0.0:
    dependencies:
      define-properties: 1.2.1
      es-abstract: 1.24.0

  string.prototype.trim@1.2.10:
    dependencies:
      call-bind: 1.0.8
      call-bound: 1.0.4
      define-data-property: 1.1.4
      define-properties: 1.2.1
      es-abstract: 1.24.0
      es-object-atoms: 1.1.1
      has-property-descriptors: 1.0.2

  string.prototype.trimend@1.0.9:
    dependencies:
      call-bind: 1.0.8
      call-bound: 1.0.4
      define-properties: 1.2.1
      es-object-atoms: 1.1.1

  string.prototype.trimstart@1.0.8:
    dependencies:
      call-bind: 1.0.8
      define-properties: 1.2.1
      es-object-atoms: 1.1.1

  strip-ansi@6.0.1:
    dependencies:
      ansi-regex: 5.0.1

  strip-ansi@7.1.2:
    dependencies:
      ansi-regex: 6.2.2

  strip-bom@3.0.0: {}

  strip-json-comments@3.1.1: {}

  styled-jsx@5.1.1(react@18.3.1):
    dependencies:
      client-only: 0.0.1
      react: 18.3.1

  styled-jsx@5.1.6(react@19.1.1):
    dependencies:
      client-only: 0.0.1
      react: 19.1.1

  sucrase@3.35.0:
    dependencies:
      '@jridgewell/gen-mapping': 0.3.13
      commander: 4.1.1
      glob: 10.4.5
      lines-and-columns: 1.2.4
      mz: 2.7.0
      pirates: 4.0.7
      ts-interface-checker: 0.1.13

  supports-color@7.2.0:
    dependencies:
      has-flag: 4.0.0

  supports-preserve-symlinks-flag@1.0.0: {}

<<<<<<< HEAD
  tailwind-merge@2.6.0: {}

  tailwindcss-animate@1.0.7(tailwindcss@4.1.13):
    dependencies:
      tailwindcss: 4.1.13

=======
>>>>>>> 0ace688a
  tailwindcss@3.4.17:
    dependencies:
      '@alloc/quick-lru': 5.2.0
      arg: 5.0.2
      chokidar: 3.6.0
      didyoumean: 1.2.2
      dlv: 1.1.3
      fast-glob: 3.3.3
      glob-parent: 6.0.2
      is-glob: 4.0.3
      jiti: 1.21.7
      lilconfig: 3.1.3
      micromatch: 4.0.8
      normalize-path: 3.0.0
      object-hash: 3.0.0
      picocolors: 1.1.1
      postcss: 8.5.6
      postcss-import: 15.1.0(postcss@8.5.6)
      postcss-js: 4.1.0(postcss@8.5.6)
      postcss-load-config: 4.0.2(postcss@8.5.6)
      postcss-nested: 6.2.0(postcss@8.5.6)
      postcss-selector-parser: 6.1.2
      resolve: 1.22.10
      sucrase: 3.35.0
    transitivePeerDependencies:
      - ts-node

  tailwindcss@4.1.13: {}

  tapable@2.2.3: {}

  tar@7.5.1:
    dependencies:
      '@isaacs/fs-minipass': 4.0.1
      chownr: 3.0.0
      minipass: 7.1.2
      minizlib: 3.1.0
      yallist: 5.0.0

  text-table@0.2.0: {}

  thenify-all@1.6.0:
    dependencies:
      thenify: 3.3.1

  thenify@3.3.1:
    dependencies:
      any-promise: 1.3.0

  tiny-invariant@1.3.3: {}

  tinyglobby@0.2.15:
    dependencies:
      fdir: 6.5.0(picomatch@4.0.3)
      picomatch: 4.0.3

  to-regex-range@5.0.1:
    dependencies:
      is-number: 7.0.0

  ts-api-utils@2.1.0(typescript@5.9.2):
    dependencies:
      typescript: 5.9.2

  ts-interface-checker@0.1.13: {}

  tsconfig-paths@3.15.0:
    dependencies:
      '@types/json5': 0.0.29
      json5: 1.0.2
      minimist: 1.2.8
      strip-bom: 3.0.0

  tslib@2.8.1: {}

<<<<<<< HEAD
  tw-animate-css@1.3.3: {}
=======
  turbo-darwin-64@2.5.8:
    optional: true

  turbo-darwin-arm64@2.5.8:
    optional: true

  turbo-linux-64@2.5.8:
    optional: true

  turbo-linux-arm64@2.5.8:
    optional: true

  turbo-windows-64@2.5.8:
    optional: true

  turbo-windows-arm64@2.5.8:
    optional: true

  turbo@2.5.8:
    optionalDependencies:
      turbo-darwin-64: 2.5.8
      turbo-darwin-arm64: 2.5.8
      turbo-linux-64: 2.5.8
      turbo-linux-arm64: 2.5.8
      turbo-windows-64: 2.5.8
      turbo-windows-arm64: 2.5.8
>>>>>>> 0ace688a

  type-check@0.4.0:
    dependencies:
      prelude-ls: 1.2.1

  type-fest@0.20.2: {}

  typed-array-buffer@1.0.3:
    dependencies:
      call-bound: 1.0.4
      es-errors: 1.3.0
      is-typed-array: 1.1.15

  typed-array-byte-length@1.0.3:
    dependencies:
      call-bind: 1.0.8
      for-each: 0.3.5
      gopd: 1.2.0
      has-proto: 1.2.0
      is-typed-array: 1.1.15

  typed-array-byte-offset@1.0.4:
    dependencies:
      available-typed-arrays: 1.0.7
      call-bind: 1.0.8
      for-each: 0.3.5
      gopd: 1.2.0
      has-proto: 1.2.0
      is-typed-array: 1.1.15
      reflect.getprototypeof: 1.0.10

  typed-array-length@1.0.7:
    dependencies:
      call-bind: 1.0.8
      for-each: 0.3.5
      gopd: 1.2.0
      is-typed-array: 1.1.15
      possible-typed-array-names: 1.1.0
      reflect.getprototypeof: 1.0.10

  typescript@5.9.2: {}

  unbox-primitive@1.1.0:
    dependencies:
      call-bound: 1.0.4
      has-bigints: 1.1.0
      has-symbols: 1.1.0
      which-boxed-primitive: 1.1.1

  undici-types@6.21.0: {}

  unrs-resolver@1.11.1:
    dependencies:
      napi-postinstall: 0.3.3
    optionalDependencies:
      '@unrs/resolver-binding-android-arm-eabi': 1.11.1
      '@unrs/resolver-binding-android-arm64': 1.11.1
      '@unrs/resolver-binding-darwin-arm64': 1.11.1
      '@unrs/resolver-binding-darwin-x64': 1.11.1
      '@unrs/resolver-binding-freebsd-x64': 1.11.1
      '@unrs/resolver-binding-linux-arm-gnueabihf': 1.11.1
      '@unrs/resolver-binding-linux-arm-musleabihf': 1.11.1
      '@unrs/resolver-binding-linux-arm64-gnu': 1.11.1
      '@unrs/resolver-binding-linux-arm64-musl': 1.11.1
      '@unrs/resolver-binding-linux-ppc64-gnu': 1.11.1
      '@unrs/resolver-binding-linux-riscv64-gnu': 1.11.1
      '@unrs/resolver-binding-linux-riscv64-musl': 1.11.1
      '@unrs/resolver-binding-linux-s390x-gnu': 1.11.1
      '@unrs/resolver-binding-linux-x64-gnu': 1.11.1
      '@unrs/resolver-binding-linux-x64-musl': 1.11.1
      '@unrs/resolver-binding-wasm32-wasi': 1.11.1
      '@unrs/resolver-binding-win32-arm64-msvc': 1.11.1
      '@unrs/resolver-binding-win32-ia32-msvc': 1.11.1
      '@unrs/resolver-binding-win32-x64-msvc': 1.11.1

  update-browserslist-db@1.1.3(browserslist@4.26.2):
    dependencies:
      browserslist: 4.26.2
      escalade: 3.2.0
      picocolors: 1.1.1

  uri-js@4.4.1:
    dependencies:
      punycode: 2.3.1

  use-callback-ref@1.3.3(@types/react@19.1.14)(react@19.1.1):
    dependencies:
      react: 19.1.1
      tslib: 2.8.1
    optionalDependencies:
      '@types/react': 19.1.14

  use-sidecar@1.1.3(@types/react@19.1.14)(react@19.1.1):
    dependencies:
      detect-node-es: 1.1.0
      react: 19.1.1
      tslib: 2.8.1
    optionalDependencies:
      '@types/react': 19.1.14

  use-sync-external-store@1.5.0(react@18.3.1):
    dependencies:
      react: 18.3.1

  use-sync-external-store@1.5.0(react@19.1.1):
    dependencies:
      react: 19.1.1

  util-deprecate@1.0.2: {}

  vaul@0.9.9(@types/react-dom@19.1.9(@types/react@19.1.14))(@types/react@19.1.14)(react-dom@19.1.1(react@19.1.1))(react@19.1.1):
    dependencies:
      '@radix-ui/react-dialog': 1.1.4(@types/react-dom@19.1.9(@types/react@19.1.14))(@types/react@19.1.14)(react-dom@19.1.1(react@19.1.1))(react@19.1.1)
      react: 19.1.1
      react-dom: 19.1.1(react@19.1.1)
    transitivePeerDependencies:
      - '@types/react'
      - '@types/react-dom'

  victory-vendor@36.9.2:
    dependencies:
      '@types/d3-array': 3.2.2
      '@types/d3-ease': 3.0.2
      '@types/d3-interpolate': 3.0.4
      '@types/d3-scale': 4.0.9
      '@types/d3-shape': 3.1.7
      '@types/d3-time': 3.0.4
      '@types/d3-timer': 3.0.2
      d3-array: 3.2.4
      d3-ease: 3.0.1
      d3-interpolate: 3.0.1
      d3-scale: 4.0.2
      d3-shape: 3.2.0
      d3-time: 3.1.0
      d3-timer: 3.0.1

  viem@2.37.8(typescript@5.9.2)(zod@3.25.67):
    dependencies:
      '@noble/curves': 1.9.1
      '@noble/hashes': 1.8.0
      '@scure/bip32': 1.7.0
      '@scure/bip39': 1.6.0
      abitype: 1.1.0(typescript@5.9.2)(zod@3.25.67)
      isows: 1.0.7(ws@8.18.3)
      ox: 0.9.6(typescript@5.9.2)(zod@3.25.67)
      ws: 8.18.3
    optionalDependencies:
      typescript: 5.9.2
    transitivePeerDependencies:
      - bufferutil
      - utf-8-validate
      - zod

  which-boxed-primitive@1.1.1:
    dependencies:
      is-bigint: 1.1.0
      is-boolean-object: 1.2.2
      is-number-object: 1.1.1
      is-string: 1.1.1
      is-symbol: 1.1.1

  which-builtin-type@1.2.1:
    dependencies:
      call-bound: 1.0.4
      function.prototype.name: 1.1.8
      has-tostringtag: 1.0.2
      is-async-function: 2.1.1
      is-date-object: 1.1.0
      is-finalizationregistry: 1.1.1
      is-generator-function: 1.1.0
      is-regex: 1.2.1
      is-weakref: 1.1.1
      isarray: 2.0.5
      which-boxed-primitive: 1.1.1
      which-collection: 1.0.2
      which-typed-array: 1.1.19

  which-collection@1.0.2:
    dependencies:
      is-map: 2.0.3
      is-set: 2.0.3
      is-weakmap: 2.0.2
      is-weakset: 2.0.4

  which-typed-array@1.1.19:
    dependencies:
      available-typed-arrays: 1.0.7
      call-bind: 1.0.8
      call-bound: 1.0.4
      for-each: 0.3.5
      get-proto: 1.0.1
      gopd: 1.2.0
      has-tostringtag: 1.0.2

  which@2.0.2:
    dependencies:
      isexe: 2.0.0

  word-wrap@1.2.5: {}

  wrap-ansi@7.0.0:
    dependencies:
      ansi-styles: 4.3.0
      string-width: 4.2.3
      strip-ansi: 6.0.1

  wrap-ansi@8.1.0:
    dependencies:
      ansi-styles: 6.2.3
      string-width: 5.1.2
      strip-ansi: 7.1.2

  wrappy@1.0.2: {}

  ws@8.18.3: {}

  yallist@5.0.0: {}

  yaml@2.8.1: {}

  yocto-queue@0.1.0: {}

  zod@3.25.67: {}

  zustand@4.5.7(@types/react@18.3.24)(react@18.3.1):
    dependencies:
      use-sync-external-store: 1.5.0(react@18.3.1)
    optionalDependencies:
      '@types/react': 18.3.24
      react: 18.3.1<|MERGE_RESOLUTION|>--- conflicted
+++ resolved
@@ -25,23 +25,10 @@
     dependencies:
       '@worldcoin/minikit-js':
         specifier: ^1.9.6
-<<<<<<< HEAD
-        version: 1.9.6(@types/react@18.3.24)(react@18.3.1)(typescript@5.9.2)(viem@2.37.8(typescript@5.9.2)(zod@3.25.67))(zod@3.25.67)
-      canvas-confetti:
-        specifier: ^1.9.2
-        version: 1.9.3
-      class-variance-authority:
-        specifier: ^0.7.0
-        version: 0.7.1
-      clsx:
-        specifier: ^2.0.0
-        version: 2.1.1
-=======
         version: 1.9.6(@types/react@18.3.24)(react@18.3.1)(typescript@5.9.2)(viem@2.37.8(typescript@5.9.2))
       '@worldcoin/minikit-react':
         specifier: ^1.9.7
         version: 1.9.7(@types/react@18.3.24)(react@18.3.1)(typescript@5.9.2)(viem@2.37.8(typescript@5.9.2))
->>>>>>> 0ace688a
       framer-motion:
         specifier: ^10.0.0
         version: 10.18.0(react-dom@18.3.1(react@18.3.1))(react@18.3.1)
@@ -753,7 +740,6 @@
       '@types/react-dom':
         optional: true
 
-<<<<<<< HEAD
   '@radix-ui/react-avatar@1.1.2':
     resolution: {integrity: sha512-GaC7bXQZ5VgZvVvsJ5mu/AEbjYLnhhkoidOboC50Z6FFlLA03wG2ianUoH+zgDQ31/9gCF59bE4+2bBgTyMiig==}
     peerDependencies:
@@ -827,13 +813,6 @@
     peerDependenciesMeta:
       '@types/react':
         optional: true
-=======
-  '@tybys/wasm-util@0.10.1':
-    resolution: {integrity: sha512-9tTaPJLSiejZKx+Bmog4uSubteqTvFrVrURwkmHixBo0G4seD0zUxp98E1DzUBJxLQ3NPwXrGKDiVjwx/DpPsg==}
-
-  '@types/json5@0.0.29':
-    resolution: {integrity: sha512-dRLjCWHYg4oaA77cxO64oO+7JwCwnIzkZPdrrC71jQmQtlhM556pwKo5bUzqvZndkVbeFLIIi+9TC40JNF5hNQ==}
->>>>>>> 0ace688a
 
   '@radix-ui/react-compose-refs@1.1.2':
     resolution: {integrity: sha512-z4eqJvfiNnFMHIIvXP3CY57y2WJs5g2v3X0zm9mEJkrkNv4rDxu+sg9Jh8EkXyeqBkB7SOcboo9dMVqhyrACIg==}
@@ -844,7 +823,6 @@
       '@types/react':
         optional: true
 
-<<<<<<< HEAD
   '@radix-ui/react-context-menu@2.2.4':
     resolution: {integrity: sha512-ap4wdGwK52rJxGkwukU1NrnEodsUFQIooANKu+ey7d6raQ2biTcEf8za1zr0mgFHieevRTB2nK4dJeN8pTAZGQ==}
     peerDependencies:
@@ -866,10 +844,6 @@
     peerDependenciesMeta:
       '@types/react':
         optional: true
-=======
-  '@types/prop-types@15.7.15':
-    resolution: {integrity: sha512-F6bEyamV9jKGAFBEmlQnesRPGOQqS2+Uwi0Em15xenOxHaf2hv6L8YCVn3rPdPJOiJfPiCnLIRyvwVaqMY3MIw==}
->>>>>>> 0ace688a
 
   '@radix-ui/react-context@1.1.2':
     resolution: {integrity: sha512-jCi/QKUM2r1Ju5a3J64TH2A5SpKAgh0LpknyqdQ4m6DCV0xJ2HG1xARRwNGPQfi1SLdLWZ1OJz6F4OMBBNiGJA==}
@@ -1472,157 +1446,14 @@
   '@swc/helpers@0.5.5':
     resolution: {integrity: sha512-KGYxvIOXcceOAbEk4bi/dVLEK9z8sZ0uBB3Il5b1rhfClSpcX0yfRO0KmTkqR2cnQDymwLB+25ZyMzICg/cm/A==}
 
-  '@tailwindcss/node@4.1.13':
-    resolution: {integrity: sha512-eq3ouolC1oEFOAvOMOBAmfCIqZBJuvWvvYWh5h5iOYfe1HFC6+GZ6EIL0JdM3/niGRJmnrOc+8gl9/HGUaaptw==}
-
-  '@tailwindcss/oxide-android-arm64@4.1.13':
-    resolution: {integrity: sha512-BrpTrVYyejbgGo57yc8ieE+D6VT9GOgnNdmh5Sac6+t0m+v+sKQevpFVpwX3pBrM2qKrQwJ0c5eDbtjouY/+ew==}
-    engines: {node: '>= 10'}
-    cpu: [arm64]
-    os: [android]
-
-  '@tailwindcss/oxide-darwin-arm64@4.1.13':
-    resolution: {integrity: sha512-YP+Jksc4U0KHcu76UhRDHq9bx4qtBftp9ShK/7UGfq0wpaP96YVnnjFnj3ZFrUAjc5iECzODl/Ts0AN7ZPOANQ==}
-    engines: {node: '>= 10'}
-    cpu: [arm64]
-    os: [darwin]
-
-  '@tailwindcss/oxide-darwin-x64@4.1.13':
-    resolution: {integrity: sha512-aAJ3bbwrn/PQHDxCto9sxwQfT30PzyYJFG0u/BWZGeVXi5Hx6uuUOQEI2Fa43qvmUjTRQNZnGqe9t0Zntexeuw==}
-    engines: {node: '>= 10'}
-    cpu: [x64]
-    os: [darwin]
-
-  '@tailwindcss/oxide-freebsd-x64@4.1.13':
-    resolution: {integrity: sha512-Wt8KvASHwSXhKE/dJLCCWcTSVmBj3xhVhp/aF3RpAhGeZ3sVo7+NTfgiN8Vey/Fi8prRClDs6/f0KXPDTZE6nQ==}
-    engines: {node: '>= 10'}
-    cpu: [x64]
-    os: [freebsd]
-
-  '@tailwindcss/oxide-linux-arm-gnueabihf@4.1.13':
-    resolution: {integrity: sha512-mbVbcAsW3Gkm2MGwA93eLtWrwajz91aXZCNSkGTx/R5eb6KpKD5q8Ueckkh9YNboU8RH7jiv+ol/I7ZyQ9H7Bw==}
-    engines: {node: '>= 10'}
-    cpu: [arm]
-    os: [linux]
-
-  '@tailwindcss/oxide-linux-arm64-gnu@4.1.13':
-    resolution: {integrity: sha512-wdtfkmpXiwej/yoAkrCP2DNzRXCALq9NVLgLELgLim1QpSfhQM5+ZxQQF8fkOiEpuNoKLp4nKZ6RC4kmeFH0HQ==}
-    engines: {node: '>= 10'}
-    cpu: [arm64]
-    os: [linux]
-
-  '@tailwindcss/oxide-linux-arm64-musl@4.1.13':
-    resolution: {integrity: sha512-hZQrmtLdhyqzXHB7mkXfq0IYbxegaqTmfa1p9MBj72WPoDD3oNOh1Lnxf6xZLY9C3OV6qiCYkO1i/LrzEdW2mg==}
-    engines: {node: '>= 10'}
-    cpu: [arm64]
-    os: [linux]
-
-  '@tailwindcss/oxide-linux-x64-gnu@4.1.13':
-    resolution: {integrity: sha512-uaZTYWxSXyMWDJZNY1Ul7XkJTCBRFZ5Fo6wtjrgBKzZLoJNrG+WderJwAjPzuNZOnmdrVg260DKwXCFtJ/hWRQ==}
-    engines: {node: '>= 10'}
-    cpu: [x64]
-    os: [linux]
-
-  '@tailwindcss/oxide-linux-x64-musl@4.1.13':
-    resolution: {integrity: sha512-oXiPj5mi4Hdn50v5RdnuuIms0PVPI/EG4fxAfFiIKQh5TgQgX7oSuDWntHW7WNIi/yVLAiS+CRGW4RkoGSSgVQ==}
-    engines: {node: '>= 10'}
-    cpu: [x64]
-    os: [linux]
-
-  '@tailwindcss/oxide-wasm32-wasi@4.1.13':
-    resolution: {integrity: sha512-+LC2nNtPovtrDwBc/nqnIKYh/W2+R69FA0hgoeOn64BdCX522u19ryLh3Vf3F8W49XBcMIxSe665kwy21FkhvA==}
-    engines: {node: '>=14.0.0'}
-    cpu: [wasm32]
-    bundledDependencies:
-      - '@napi-rs/wasm-runtime'
-      - '@emnapi/core'
-      - '@emnapi/runtime'
-      - '@tybys/wasm-util'
-      - '@emnapi/wasi-threads'
-      - tslib
-
-  '@tailwindcss/oxide-win32-arm64-msvc@4.1.13':
-    resolution: {integrity: sha512-dziTNeQXtoQ2KBXmrjCxsuPk3F3CQ/yb7ZNZNA+UkNTeiTGgfeh+gH5Pi7mRncVgcPD2xgHvkFCh/MhZWSgyQg==}
-    engines: {node: '>= 10'}
-    cpu: [arm64]
-    os: [win32]
-
-  '@tailwindcss/oxide-win32-x64-msvc@4.1.13':
-    resolution: {integrity: sha512-3+LKesjXydTkHk5zXX01b5KMzLV1xl2mcktBJkje7rhFUpUlYJy7IMOLqjIRQncLTa1WZZiFY/foAeB5nmaiTw==}
-    engines: {node: '>= 10'}
-    cpu: [x64]
-    os: [win32]
-
-  '@tailwindcss/oxide@4.1.13':
-    resolution: {integrity: sha512-CPgsM1IpGRa880sMbYmG1s4xhAy3xEt1QULgTJGQmZUeNgXFR7s1YxYygmJyBGtou4SyEosGAGEeYqY7R53bIA==}
-    engines: {node: '>= 10'}
-
-  '@tailwindcss/postcss@4.1.13':
-    resolution: {integrity: sha512-HLgx6YSFKJT7rJqh9oJs/TkBFhxuMOfUKSBEPYwV+t78POOBsdQ7crhZLzwcH3T0UyUuOzU/GK5pk5eKr3wCiQ==}
-
-  '@tailwindcss/typography@0.5.19':
-    resolution: {integrity: sha512-w31dd8HOx3k9vPtcQh5QHP9GwKcgbMp87j58qi6xgiBnFFtKEAgCWnDw4qUT8aHwkCp8bKvb/KGKWWHedP0AAg==}
-    peerDependencies:
-      tailwindcss: '>=3.0.0 || insiders || >=4.0.0-alpha.20 || >=4.0.0-beta.1'
-
-  '@tanstack/query-core@5.90.2':
-    resolution: {integrity: sha512-k/TcR3YalnzibscALLwxeiLUub6jN5EDLwKDiO7q5f4ICEoptJ+n9+7vcEFy5/x/i6Q+Lb/tXrsKCggf5uQJXQ==}
-
-  '@tanstack/react-query@5.90.2':
-    resolution: {integrity: sha512-CLABiR+h5PYfOWr/z+vWFt5VsOA2ekQeRQBFSKlcoW6Ndx/f8rfyVmq4LbgOM4GG2qtxAxjLYLOpCNTYm4uKzw==}
-    peerDependencies:
-      react: ^18 || ^19
-
   '@tybys/wasm-util@0.10.1':
     resolution: {integrity: sha512-9tTaPJLSiejZKx+Bmog4uSubteqTvFrVrURwkmHixBo0G4seD0zUxp98E1DzUBJxLQ3NPwXrGKDiVjwx/DpPsg==}
 
-  '@types/canvas-confetti@1.9.0':
-    resolution: {integrity: sha512-aBGj/dULrimR1XDZLtG9JwxX1b4HPRF6CX9Yfwh3NvstZEm1ZL7RBnel4keCPSqs1ANRu1u2Aoz9R+VmtjYuTg==}
-
-  '@types/d3-array@3.2.2':
-    resolution: {integrity: sha512-hOLWVbm7uRza0BYXpIIW5pxfrKe0W+D5lrFiAEYR+pb6w3N2SwSMaJbXdUfSEv+dT4MfHBLtn5js0LAWaO6otw==}
-
-  '@types/d3-color@3.1.3':
-    resolution: {integrity: sha512-iO90scth9WAbmgv7ogoq57O9YpKmFBbmoEoCHDB2xMBY0+/KVrqAaCDyCE16dUspeOvIxFFRI+0sEtqDqy2b4A==}
-
-  '@types/d3-ease@3.0.2':
-    resolution: {integrity: sha512-NcV1JjO5oDzoK26oMzbILE6HW7uVXOHLQvHshBUW4UMdZGfiY6v5BeQwh9a9tCzv+CeefZQHJt5SRgK154RtiA==}
-
-  '@types/d3-interpolate@3.0.4':
-    resolution: {integrity: sha512-mgLPETlrpVV1YRJIglr4Ez47g7Yxjl1lj7YKsiMCb27VJH9W8NVM6Bb9d8kkpG/uAQS5AmbA48q2IAolKKo1MA==}
-
-  '@types/d3-path@3.1.1':
-    resolution: {integrity: sha512-VMZBYyQvbGmWyWVea0EHs/BwLgxc+MKi1zLDCONksozI4YJMcTt8ZEuIR4Sb1MMTE8MMW49v0IwI5+b7RmfWlg==}
-
-  '@types/d3-scale@4.0.9':
-    resolution: {integrity: sha512-dLmtwB8zkAeO/juAMfnV+sItKjlsw2lKdZVVy6LRr0cBmegxSABiLEpGVmSJJ8O08i4+sGR6qQtb6WtuwJdvVw==}
-
-  '@types/d3-shape@3.1.7':
-    resolution: {integrity: sha512-VLvUQ33C+3J+8p+Daf+nYSOsjB4GXp19/S/aGo60m9h1v6XaxjiT82lKVWJCfzhtuZ3yD7i/TPeC/fuKLLOSmg==}
-
-  '@types/d3-time@3.0.4':
-    resolution: {integrity: sha512-yuzZug1nkAAaBlBBikKZTgzCeA+k1uy4ZFwWANOfKw5z5LRhV0gNA7gNkKm7HoK+HRN0wX3EkxGk0fpbWhmB7g==}
-
-  '@types/d3-timer@3.0.2':
-    resolution: {integrity: sha512-Ps3T8E8dZDam6fUyNiMkekK3XUsaUEik+idO9/YjPtfj2qruF8tFBXS7XhtE4iIXBLxhmLjP3SXpLhVf21I9Lw==}
-
-  '@types/estree@1.0.8':
-    resolution: {integrity: sha512-dWHzHa2WqEXI/O1E9OjrocMTKJl2mSrEolh1Iomrv6U+JuNwaHXsXx9bLu5gG7BUWFIN0skIQJQ/L1rIex4X6w==}
-
-  '@types/json-schema@7.0.15':
-    resolution: {integrity: sha512-5+fP8P8MFNC+AyZCDxrB2pkZFPGzqQWUzpSeuuVLvm8VMcorNYavBqoFcxK8bQz4Qsbn4oUEEem4wDLfcysGHA==}
-
   '@types/json5@0.0.29':
     resolution: {integrity: sha512-dRLjCWHYg4oaA77cxO64oO+7JwCwnIzkZPdrrC71jQmQtlhM556pwKo5bUzqvZndkVbeFLIIi+9TC40JNF5hNQ==}
 
   '@types/node@20.19.17':
     resolution: {integrity: sha512-gfehUI8N1z92kygssiuWvLiwcbOB3IRktR6hTDgJlXMYh5OvkPSRmgfoBUmfZt+vhwJtX7v1Yw4KvvAf7c5QKQ==}
-
-  '@types/node@22.18.6':
-    resolution: {integrity: sha512-r8uszLPpeIWbNKtvWRt/DbVi5zbqZyj1PTmhRMqBMvDnaz1QpmSKujUtJLrqGZeoM8v72MfYggDceY4K1itzWQ==}
-
-  '@types/offscreencanvas@2019.7.3':
-    resolution: {integrity: sha512-ieXiYmgSRXUDeOntE1InxjWyvEelZGP63M+cGuquuRLuIKKT1osnkXjxev9B7d1nXSug5vpunx+gNlbVxMlC9A==}
 
   '@types/prop-types@15.7.15':
     resolution: {integrity: sha512-F6bEyamV9jKGAFBEmlQnesRPGOQqS2+Uwi0Em15xenOxHaf2hv6L8YCVn3rPdPJOiJfPiCnLIRyvwVaqMY3MIw==}
@@ -1811,6 +1642,13 @@
       react: ^17 || ^18 || ^19
       viem: ^2.23.5
 
+  '@worldcoin/minikit-react@1.9.7':
+    resolution: {integrity: sha512-K/dp2VGPf4VvQwYPK8i4UzW+WuK2J+T70ZHWnF3JiiU7aql5n75d2LIpqEXCC43LFkmu54F7FIxQ+mNQ5Exryg==}
+    engines: {node: '>= 16'}
+    peerDependencies:
+      react: ^18 || ^19
+      viem: ^2.23.5
+
   abitype@1.1.0:
     resolution: {integrity: sha512-6Vh4HcRxNMLA0puzPjM5GBgT4aAcFGKZzSgAXvuZ27shJP6NEpielTuqbBmZILR5/xd0PizkBGy5hReKz9jl5A==}
     peerDependencies:
@@ -2003,9 +1841,6 @@
   caniuse-lite@1.0.30001745:
     resolution: {integrity: sha512-ywt6i8FzvdgrrrGbr1jZVObnVv6adj+0if2/omv9cmR2oiZs30zL4DIyaptKcbOrBdOIc74QTMoJvSE2QHh5UQ==}
 
-  canvas-confetti@1.9.3:
-    resolution: {integrity: sha512-rFfTURMvmVEX1gyXFgn5QMn81bYk70qa0HLzcIOSVEyl57n6o9ItHeBtUSWdvKAPY0xlvBHno4/v3QPrT83q9g==}
-
   chalk@4.1.2:
     resolution: {integrity: sha512-oKnbhFyRIXpUuez8iBMmyEa4nbj4IOQyuhc/wy9kY7/WVPcwIO9VA668Pu8RkO7+0G76SLROeyw9CpQ061i4mA==}
     engines: {node: '>=10'}
@@ -2014,25 +1849,8 @@
     resolution: {integrity: sha512-7VT13fmjotKpGipCW9JEQAusEPE+Ei8nl6/g4FBAmIm0GOOLMua9NDDo/DWp0ZAxCr3cPq5ZpBqmPAQgDda2Pw==}
     engines: {node: '>= 8.10.0'}
 
-  chownr@3.0.0:
-    resolution: {integrity: sha512-+IxzY9BZOQd/XuYPRmrvEVjF/nqj5kgT4kEq7VofrDoM1MxoRjEWkrCC3EtLi59TVawxTAn+orJwFQcrqEN1+g==}
-    engines: {node: '>=18'}
-
-  class-variance-authority@0.7.1:
-    resolution: {integrity: sha512-Ka+9Trutv7G8M6WT6SeiRWz792K5qEqIGEGzXKhAE6xOWAY6pPH8U+9IY3oCMv6kqTmLsv7Xh/2w2RigkePMsg==}
-
   client-only@0.0.1:
     resolution: {integrity: sha512-IV3Ou0jSMzZrd3pZ48nLkT9DA7Ag1pnPzaiQhpW7c3RbcqqzvzzVu+L8gfqMp/8IM2MQtSiqaCxrrcfu8I8rMA==}
-
-  clsx@2.1.1:
-    resolution: {integrity: sha512-eYm0QWBtUrBWZWG0d386OGAw16Z995PiOVo2B7bjWSbHedGl5e0ZWaq65kOGgUSNesEIDkB9ISbTg/JK9dhCZA==}
-    engines: {node: '>=6'}
-
-  cmdk@1.0.4:
-    resolution: {integrity: sha512-AnsjfHyHpQ/EFeAnG216WY7A5LiYCoZzCSygiLvfXC3H3LFGCprErteUcszaVluGOhuOTbJS3jWHrSDYPBBygg==}
-    peerDependencies:
-      react: ^18 || ^19 || ^19.0.0-rc
-      react-dom: ^18 || ^19 || ^19.0.0-rc
 
   color-convert@2.0.1:
     resolution: {integrity: sha512-RRECPsj7iu/xb5oKYcsFHSppFNnsj/52OVTRKb4zP5onXwVF3zVmmToNcOfGC+CRDpfK/U584fMg38ZHCaElKQ==}
@@ -2616,29 +2434,9 @@
     resolution: {integrity: sha512-Hs59xBNfUIunMFgWAbGX5cq6893IbWg4KnrjbYwX3tx0ztorVgTDA6B2sxf8ejHJ4wz8BqGUMYlnzNBer5NvGg==}
     engines: {node: '>= 4'}
 
-<<<<<<< HEAD
   import-fresh@3.3.1:
     resolution: {integrity: sha512-TR3KfrTZTYLPB6jUjfx6MF9WcWrHL9su5TObK4ZkYgBdWKPOFoSoQIdEuTuR82pmtxH2spWG9h6etwfr1pLBqQ==}
     engines: {node: '>=6'}
-=======
-  '@worldcoin/minikit-react@1.9.7':
-    resolution: {integrity: sha512-K/dp2VGPf4VvQwYPK8i4UzW+WuK2J+T70ZHWnF3JiiU7aql5n75d2LIpqEXCC43LFkmu54F7FIxQ+mNQ5Exryg==}
-    engines: {node: '>= 16'}
-    peerDependencies:
-      react: ^18 || ^19
-      viem: ^2.23.5
-
-  abitype@1.1.0:
-    resolution: {integrity: sha512-6Vh4HcRxNMLA0puzPjM5GBgT4aAcFGKZzSgAXvuZ27shJP6NEpielTuqbBmZILR5/xd0PizkBGy5hReKz9jl5A==}
-    peerDependencies:
-      typescript: '>=5.0.4'
-      zod: ^3.22.0 || ^4.0.0
-    peerDependenciesMeta:
-      typescript:
-        optional: true
-      zod:
-        optional: true
->>>>>>> 0ace688a
 
   imurmurhash@0.1.4:
     resolution: {integrity: sha512-JmXMZ6wuvDmLiHEml9ykzqO6lwFbof0GG4IkcGaENdCRDDmMVnny7s5HsIgHCbaq0w2MyPhDqkhTUgS2LU2PHA==}
@@ -2826,24 +2624,17 @@
   json-schema-traverse@0.4.1:
     resolution: {integrity: sha512-xbbCH5dCYU5T8LcEhhuh7HJ88HXuW3qsI3Y0zOZFKfZEHcpWiHU/Jxzk629Brsab/mMiHQti9wMP+845RPe3Vg==}
 
-<<<<<<< HEAD
   json-stable-stringify-without-jsonify@1.0.1:
     resolution: {integrity: sha512-Bdboy+l7tA3OGW6FjyFHWkP5LuByj1Tk33Ljyq0axyzdk9//JSi2u3fP1QSmd1KNwq6VOKYGlAu87CisVir6Pw==}
 
   json5@1.0.2:
     resolution: {integrity: sha512-g1MWMLBiz8FKi1e4w0UyVL3w+iJceWAFBAaBnnGKOpNa5f8TLktkbre1+s6oICydWAm+HRUGTmI+//xv2hvXYA==}
     hasBin: true
-=======
-  chalk@4.1.2:
-    resolution: {integrity: sha512-oKnbhFyRIXpUuez8iBMmyEa4nbj4IOQyuhc/wy9kY7/WVPcwIO9VA668Pu8RkO7+0G76SLROeyw9CpQ061i4mA==}
-    engines: {node: '>=10'}
->>>>>>> 0ace688a
 
   jsx-ast-utils@3.3.5:
     resolution: {integrity: sha512-ZZow9HBI5O6EPgSJLUb8n2NKgmVWTwCvHGwFuJlMjvLFqlGG6pjirPhtdsseaLZjSibD8eegzmYpUZwoIlj2cQ==}
     engines: {node: '>=4.0'}
 
-<<<<<<< HEAD
   keyv@4.5.4:
     resolution: {integrity: sha512-oxVHkHR/EJf2CNXnWxRLW6mg7JyCCUcG0DtEGmL2ctUo1PNTin1PUil+r/+4r5MpVgC/fn1kjsx7mjSujKqIpw==}
 
@@ -2857,14 +2648,6 @@
   levn@0.4.1:
     resolution: {integrity: sha512-+bT2uH4E5LGE7h/n3evcS/sQlJXCpIp6ym8OWJ5eV6+67Dsql/LaaT7qJBAt2rzfoa/5QBGBhxDix1dMt2kQKQ==}
     engines: {node: '>= 0.8.0'}
-=======
-  client-only@0.0.1:
-    resolution: {integrity: sha512-IV3Ou0jSMzZrd3pZ48nLkT9DA7Ag1pnPzaiQhpW7c3RbcqqzvzzVu+L8gfqMp/8IM2MQtSiqaCxrrcfu8I8rMA==}
-
-  color-convert@2.0.1:
-    resolution: {integrity: sha512-RRECPsj7iu/xb5oKYcsFHSppFNnsj/52OVTRKb4zP5onXwVF3zVmmToNcOfGC+CRDpfK/U584fMg38ZHCaElKQ==}
-    engines: {node: '>=7.0.0'}
->>>>>>> 0ace688a
 
   lightningcss-darwin-arm64@1.30.1:
     resolution: {integrity: sha512-c8JK7hyE65X1MHMN+Viq9n11RRC7hgin3HhYKhrMyaXflk5GVplZ60IxyoVtzILeKr+xAJwg6zK6sjTBJ0FKYQ==}
@@ -2954,8 +2737,8 @@
   lru-cache@10.4.3:
     resolution: {integrity: sha512-JNAzZcXrCt42VGLuYz0zfAzDfAvJWW6AfYlDBQyDV5DClI2m5sAmK+OIO7s59XfsRsWHp02jAJrRadPRGTt6SQ==}
 
-  lucide-react@0.294.0:
-    resolution: {integrity: sha512-V7o0/VECSGbLHn3/1O67FUgBwWB+hmzshrgDVRJQhMh8uj5D3HBuIvhuAmQTtlupILSplwIZg5FTc4tTKMA2SA==}
+  lucide-react@0.293.0:
+    resolution: {integrity: sha512-g3AN0EYITCpAjNgLHrKrFWvIJzZy0Y9OPBaonyKw1cM+nZE6piOM+TiuQdYfha7oa76TMiDaWXQHE44CEqsrzw==}
     peerDependencies:
       react: ^16.5.1 || ^17.0.0 || ^18.0.0
 
@@ -3221,10 +3004,6 @@
     engines: {node: '>=12.0'}
     peerDependencies:
       postcss: ^8.2.14
-
-  postcss-selector-parser@6.0.10:
-    resolution: {integrity: sha512-IQ7TZdoaqbT+LCpShg46jnZVlhWD2w6iQYAcYXfHARZ7X1t/UGhhceQDs5X0cGqKvYlHNOuv7Oa1xmb0oQuA3w==}
-    engines: {node: '>=4'}
 
   postcss-selector-parser@6.1.2:
     resolution: {integrity: sha512-Q8qQfPiZ+THO/3ZrOrO0cJJKfpYCagtMUkXbnEfmgUjwXg6z/WBeOyS9APBBPCTSiDV+s4SwQGu8yFsiMRIudg==}
@@ -3318,9 +3097,6 @@
     resolution: {integrity: sha512-vYt7UD1U9Wg6138shLtLOvdAu+8DsC/ilFtEVHcH+wydcSpNE20AfSOduf6MkRFahL5FY7X1oU7nKVZFtfq8Fg==}
     engines: {node: '>=6'}
 
-  qr-scanner@1.4.2:
-    resolution: {integrity: sha512-kV1yQUe2FENvn59tMZW6mOVfpq9mGxGf8l6+EGaXUOd4RBOLg7tRC83OrirM5AtDvZRpdjdlXURsHreAOSPOUw==}
-
   queue-microtask@1.2.3:
     resolution: {integrity: sha512-NuaNSa6flKT5JaSYQzJok04JzTL1CA6aGhv5rfLW3PgqA+M2ChpZQnAC8h8i4ZFkBS8X5RqkDBHA7r4hej3K9A==}
 
@@ -3634,31 +3410,13 @@
     engines: {node: '>=16 || 14 >=14.17'}
     hasBin: true
 
-<<<<<<< HEAD
   supports-color@7.2.0:
     resolution: {integrity: sha512-qpCAvRl9stuOHveKsn7HncJRvv501qIacKzQlO/+Lwxc9+0q2wLyv4Dfvt80/DPn2pqOBsJdDiogXGR9+OvwRw==}
     engines: {node: '>=8'}
-=======
-  lru-cache@10.4.3:
-    resolution: {integrity: sha512-JNAzZcXrCt42VGLuYz0zfAzDfAvJWW6AfYlDBQyDV5DClI2m5sAmK+OIO7s59XfsRsWHp02jAJrRadPRGTt6SQ==}
-
-  lucide-react@0.293.0:
-    resolution: {integrity: sha512-g3AN0EYITCpAjNgLHrKrFWvIJzZy0Y9OPBaonyKw1cM+nZE6piOM+TiuQdYfha7oa76TMiDaWXQHE44CEqsrzw==}
-    peerDependencies:
-      react: ^16.5.1 || ^17.0.0 || ^18.0.0
->>>>>>> 0ace688a
 
   supports-preserve-symlinks-flag@1.0.0:
     resolution: {integrity: sha512-ot0WnXS9fgdkgIcePe6RHNk1WA8+muPa6cSjeR3V8K27q9BB1rTE3R1p7Hv0z1ZyAc8s6Vvv8DIyWf681MAt0w==}
     engines: {node: '>= 0.4'}
-
-  tailwind-merge@2.6.0:
-    resolution: {integrity: sha512-P+Vu1qXfzediirmHOC3xKGAYeZtPcV9g76X+xg2FD4tYgR71ewMA35Y3sCz3zhiN/dwefRpJX0yBcgwi1fXNQA==}
-
-  tailwindcss-animate@1.0.7:
-    resolution: {integrity: sha512-bl6mpH3T7I3UFxuvDEXLxy/VuFxBk5bbzplh7tXI68mwMokNYd1t9qPBHlnyTwfa4JGC4zP516I1hYYtQ/vspA==}
-    peerDependencies:
-      tailwindcss: '>=3.0.0 || insiders'
 
   tailwindcss@3.4.17:
     resolution: {integrity: sha512-w33E2aCvSDP0tW9RZuNXadXlkHXqFzSkQew/aIa2i/Sj8fThxwovwlXHSPXTbAHwEIhBFXAedUhP2tueAKP8Og==}
@@ -3712,8 +3470,39 @@
   tslib@2.8.1:
     resolution: {integrity: sha512-oJFu94HQb+KVduSUQL7wnpmqnfmLsOA/nAh6b6EH0wCEoK0/mPeXU6c3wKDV83MkOuHPRHtSXKKU99IBazS/2w==}
 
-  tw-animate-css@1.3.3:
-    resolution: {integrity: sha512-tXE2TRWrskc4TU3RDd7T8n8Np/wCfoeH9gz22c7PzYqNPQ9FBGFbWWzwL0JyHcFp+jHozmF76tbHfPAx22ua2Q==}
+  turbo-darwin-64@2.5.8:
+    resolution: {integrity: sha512-Dh5bCACiHO8rUXZLpKw+m3FiHtAp2CkanSyJre+SInEvEr5kIxjGvCK/8MFX8SFRjQuhjtvpIvYYZJB4AGCxNQ==}
+    cpu: [x64]
+    os: [darwin]
+
+  turbo-darwin-arm64@2.5.8:
+    resolution: {integrity: sha512-f1H/tQC9px7+hmXn6Kx/w8Jd/FneIUnvLlcI/7RGHunxfOkKJKvsoiNzySkoHQ8uq1pJnhJ0xNGTlYM48ZaJOQ==}
+    cpu: [arm64]
+    os: [darwin]
+
+  turbo-linux-64@2.5.8:
+    resolution: {integrity: sha512-hMyvc7w7yadBlZBGl/bnR6O+dJTx3XkTeyTTH4zEjERO6ChEs0SrN8jTFj1lueNXKIHh1SnALmy6VctKMGnWfw==}
+    cpu: [x64]
+    os: [linux]
+
+  turbo-linux-arm64@2.5.8:
+    resolution: {integrity: sha512-LQELGa7bAqV2f+3rTMRPnj5G/OHAe2U+0N9BwsZvfMvHSUbsQ3bBMWdSQaYNicok7wOZcHjz2TkESn1hYK6xIQ==}
+    cpu: [arm64]
+    os: [linux]
+
+  turbo-windows-64@2.5.8:
+    resolution: {integrity: sha512-3YdcaW34TrN1AWwqgYL9gUqmZsMT4T7g8Y5Azz+uwwEJW+4sgcJkIi9pYFyU4ZBSjBvkfuPZkGgfStir5BBDJQ==}
+    cpu: [x64]
+    os: [win32]
+
+  turbo-windows-arm64@2.5.8:
+    resolution: {integrity: sha512-eFC5XzLmgXJfnAK3UMTmVECCwuBcORrWdewoiXBnUm934DY6QN8YowC/srhNnROMpaKaqNeRpoB5FxCww3eteQ==}
+    cpu: [arm64]
+    os: [win32]
+
+  turbo@2.5.8:
+    resolution: {integrity: sha512-5c9Fdsr9qfpT3hA0EyYSFRZj1dVVsb6KIWubA9JBYZ/9ZEAijgUEae0BBR/Xl/wekt4w65/lYLTFaP3JmwSO8w==}
+    hasBin: true
 
   type-check@0.4.0:
     resolution: {integrity: sha512-XleUoc9uwGXqjWwXaUTZAmzMcFZ5858QA2vvx1Ur5xIcixXIP+8LnFDgRplU30us6teqdlskFfu+ae4K79Ooew==}
@@ -3856,28 +3645,9 @@
       utf-8-validate:
         optional: true
 
-<<<<<<< HEAD
   yallist@5.0.0:
     resolution: {integrity: sha512-YgvUTfwqyc7UXVMrB+SImsVYSmTS8X/tSrtdNZMImM+n7+QTriRXyXim0mBrTXNeqzVF0KWGgHPeiyViFFrNDw==}
     engines: {node: '>=18'}
-=======
-  postcss-nested@6.2.0:
-    resolution: {integrity: sha512-HQbt28KulC5AJzG+cZtj9kvKB93CFCdLvog1WFLf1D+xmMvPGlBstkpTEZfK5+AN9hfJocyBFCNiqyS48bpgzQ==}
-    engines: {node: '>=12.0'}
-    peerDependencies:
-      postcss: ^8.2.14
-
-  postcss-selector-parser@6.1.2:
-    resolution: {integrity: sha512-Q8qQfPiZ+THO/3ZrOrO0cJJKfpYCagtMUkXbnEfmgUjwXg6z/WBeOyS9APBBPCTSiDV+s4SwQGu8yFsiMRIudg==}
-    engines: {node: '>=4'}
-
-  postcss-value-parser@4.2.0:
-    resolution: {integrity: sha512-1NNCs6uurfkVbeXG4S8JFT9t19m45ICnif8zWLd5oPSZ50QnwMfK+H3jv408d4jw/7Bttv5axS5IiHoLaVNHeQ==}
-
-  postcss@8.4.31:
-    resolution: {integrity: sha512-PS08Iboia9mts/2ygV3eLpY5ghnUcfLV/EXTOW1E2qYxJKGGBUtNjN76FYHnMs36RmARn41bC0AZmn+rR0OVpQ==}
-    engines: {node: ^10 || ^12 || >=14}
->>>>>>> 0ace688a
 
   yaml@2.8.1:
     resolution: {integrity: sha512-lcYcMxX2PO9XMGvAJkJ3OsNMw+/7FKes7/hgerGUYWIoWu5j/+YQqcZr5JnPZWzOsEBgMbSbiSTn/dv/69Mkpw==}
@@ -3908,14 +3678,9 @@
 
 snapshots:
 
-<<<<<<< HEAD
   '@adraffy/ens-normalize@1.11.1': {}
 
   '@alloc/quick-lru@5.2.0': {}
-=======
-  queue-microtask@1.2.3:
-    resolution: {integrity: sha512-NuaNSa6flKT5JaSYQzJok04JzTL1CA6aGhv5rfLW3PgqA+M2ChpZQnAC8h8i4ZFkBS8X5RqkDBHA7r4hej3K9A==}
->>>>>>> 0ace688a
 
   '@babel/runtime@7.28.4': {}
 
@@ -4136,7 +3901,6 @@
       wrap-ansi: 8.1.0
       wrap-ansi-cjs: wrap-ansi@7.0.0
 
-<<<<<<< HEAD
   '@isaacs/fs-minipass@4.0.1':
     dependencies:
       minipass: 7.1.2
@@ -4145,12 +3909,6 @@
     dependencies:
       '@jridgewell/sourcemap-codec': 1.5.5
       '@jridgewell/trace-mapping': 0.3.31
-=======
-  tailwindcss@3.4.17:
-    resolution: {integrity: sha512-w33E2aCvSDP0tW9RZuNXadXlkHXqFzSkQew/aIa2i/Sj8fThxwovwlXHSPXTbAHwEIhBFXAedUhP2tueAKP8Og==}
-    engines: {node: '>=14.0.0'}
-    hasBin: true
->>>>>>> 0ace688a
 
   '@jridgewell/remapping@2.3.5':
     dependencies:
@@ -4185,48 +3943,8 @@
     dependencies:
       fast-glob: 3.3.1
 
-<<<<<<< HEAD
   '@next/swc-darwin-arm64@14.2.33':
     optional: true
-=======
-  turbo-darwin-64@2.5.8:
-    resolution: {integrity: sha512-Dh5bCACiHO8rUXZLpKw+m3FiHtAp2CkanSyJre+SInEvEr5kIxjGvCK/8MFX8SFRjQuhjtvpIvYYZJB4AGCxNQ==}
-    cpu: [x64]
-    os: [darwin]
-
-  turbo-darwin-arm64@2.5.8:
-    resolution: {integrity: sha512-f1H/tQC9px7+hmXn6Kx/w8Jd/FneIUnvLlcI/7RGHunxfOkKJKvsoiNzySkoHQ8uq1pJnhJ0xNGTlYM48ZaJOQ==}
-    cpu: [arm64]
-    os: [darwin]
-
-  turbo-linux-64@2.5.8:
-    resolution: {integrity: sha512-hMyvc7w7yadBlZBGl/bnR6O+dJTx3XkTeyTTH4zEjERO6ChEs0SrN8jTFj1lueNXKIHh1SnALmy6VctKMGnWfw==}
-    cpu: [x64]
-    os: [linux]
-
-  turbo-linux-arm64@2.5.8:
-    resolution: {integrity: sha512-LQELGa7bAqV2f+3rTMRPnj5G/OHAe2U+0N9BwsZvfMvHSUbsQ3bBMWdSQaYNicok7wOZcHjz2TkESn1hYK6xIQ==}
-    cpu: [arm64]
-    os: [linux]
-
-  turbo-windows-64@2.5.8:
-    resolution: {integrity: sha512-3YdcaW34TrN1AWwqgYL9gUqmZsMT4T7g8Y5Azz+uwwEJW+4sgcJkIi9pYFyU4ZBSjBvkfuPZkGgfStir5BBDJQ==}
-    cpu: [x64]
-    os: [win32]
-
-  turbo-windows-arm64@2.5.8:
-    resolution: {integrity: sha512-eFC5XzLmgXJfnAK3UMTmVECCwuBcORrWdewoiXBnUm934DY6QN8YowC/srhNnROMpaKaqNeRpoB5FxCww3eteQ==}
-    cpu: [arm64]
-    os: [win32]
-
-  turbo@2.5.8:
-    resolution: {integrity: sha512-5c9Fdsr9qfpT3hA0EyYSFRZj1dVVsb6KIWubA9JBYZ/9ZEAijgUEae0BBR/Xl/wekt4w65/lYLTFaP3JmwSO8w==}
-    hasBin: true
-
-  type-check@0.4.0:
-    resolution: {integrity: sha512-XleUoc9uwGXqjWwXaUTZAmzMcFZ5858QA2vvx1Ur5xIcixXIP+8LnFDgRplU30us6teqdlskFfu+ae4K79Ooew==}
-    engines: {node: '>= 0.8.0'}
->>>>>>> 0ace688a
 
   '@next/swc-darwin-arm64@15.2.4':
     optional: true
@@ -5099,146 +4817,17 @@
       '@swc/counter': 0.1.3
       tslib: 2.8.1
 
-<<<<<<< HEAD
-  '@tailwindcss/node@4.1.13':
-    dependencies:
-      '@jridgewell/remapping': 2.3.5
-      enhanced-resolve: 5.18.3
-      jiti: 2.6.0
-      lightningcss: 1.30.1
-      magic-string: 0.30.19
-      source-map-js: 1.2.1
-      tailwindcss: 4.1.13
-
-  '@tailwindcss/oxide-android-arm64@4.1.13':
-    optional: true
-
-  '@tailwindcss/oxide-darwin-arm64@4.1.13':
-    optional: true
-
-  '@tailwindcss/oxide-darwin-x64@4.1.13':
-    optional: true
-
-  '@tailwindcss/oxide-freebsd-x64@4.1.13':
-    optional: true
-
-  '@tailwindcss/oxide-linux-arm-gnueabihf@4.1.13':
-    optional: true
-
-  '@tailwindcss/oxide-linux-arm64-gnu@4.1.13':
-    optional: true
-
-  '@tailwindcss/oxide-linux-arm64-musl@4.1.13':
-    optional: true
-
-  '@tailwindcss/oxide-linux-x64-gnu@4.1.13':
-    optional: true
-
-  '@tailwindcss/oxide-linux-x64-musl@4.1.13':
-    optional: true
-
-  '@tailwindcss/oxide-wasm32-wasi@4.1.13':
-    optional: true
-
-  '@tailwindcss/oxide-win32-arm64-msvc@4.1.13':
-    optional: true
-
-  '@tailwindcss/oxide-win32-x64-msvc@4.1.13':
-    optional: true
-
-  '@tailwindcss/oxide@4.1.13':
-    dependencies:
-      detect-libc: 2.1.1
-      tar: 7.5.1
-    optionalDependencies:
-      '@tailwindcss/oxide-android-arm64': 4.1.13
-      '@tailwindcss/oxide-darwin-arm64': 4.1.13
-      '@tailwindcss/oxide-darwin-x64': 4.1.13
-      '@tailwindcss/oxide-freebsd-x64': 4.1.13
-      '@tailwindcss/oxide-linux-arm-gnueabihf': 4.1.13
-      '@tailwindcss/oxide-linux-arm64-gnu': 4.1.13
-      '@tailwindcss/oxide-linux-arm64-musl': 4.1.13
-      '@tailwindcss/oxide-linux-x64-gnu': 4.1.13
-      '@tailwindcss/oxide-linux-x64-musl': 4.1.13
-      '@tailwindcss/oxide-wasm32-wasi': 4.1.13
-      '@tailwindcss/oxide-win32-arm64-msvc': 4.1.13
-      '@tailwindcss/oxide-win32-x64-msvc': 4.1.13
-
-  '@tailwindcss/postcss@4.1.13':
-    dependencies:
-      '@alloc/quick-lru': 5.2.0
-      '@tailwindcss/node': 4.1.13
-      '@tailwindcss/oxide': 4.1.13
-      postcss: 8.5.6
-      tailwindcss: 4.1.13
-
-  '@tailwindcss/typography@0.5.19(tailwindcss@3.4.17)':
-    dependencies:
-      postcss-selector-parser: 6.0.10
-      tailwindcss: 3.4.17
-
-  '@tanstack/query-core@5.90.2': {}
-
-  '@tanstack/react-query@5.90.2(react@18.3.1)':
-    dependencies:
-      '@tanstack/query-core': 5.90.2
-      react: 18.3.1
-
-=======
->>>>>>> 0ace688a
   '@tybys/wasm-util@0.10.1':
     dependencies:
       tslib: 2.8.1
     optional: true
 
-<<<<<<< HEAD
-  '@types/canvas-confetti@1.9.0': {}
-
-  '@types/d3-array@3.2.2': {}
-
-  '@types/d3-color@3.1.3': {}
-
-  '@types/d3-ease@3.0.2': {}
-
-  '@types/d3-interpolate@3.0.4':
-    dependencies:
-      '@types/d3-color': 3.1.3
-
-  '@types/d3-path@3.1.1': {}
-
-  '@types/d3-scale@4.0.9':
-    dependencies:
-      '@types/d3-time': 3.0.4
-
-  '@types/d3-shape@3.1.7':
-    dependencies:
-      '@types/d3-path': 3.1.1
-
-  '@types/d3-time@3.0.4': {}
-
-  '@types/d3-timer@3.0.2': {}
-
-  '@types/estree@1.0.8': {}
-
-  '@types/json-schema@7.0.15': {}
-
-=======
->>>>>>> 0ace688a
   '@types/json5@0.0.29': {}
 
   '@types/node@20.19.17':
     dependencies:
       undici-types: 6.21.0
 
-<<<<<<< HEAD
-  '@types/node@22.18.6':
-    dependencies:
-      undici-types: 6.21.0
-
-  '@types/offscreencanvas@2019.7.3': {}
-
-=======
->>>>>>> 0ace688a
   '@types/prop-types@15.7.15': {}
 
   '@types/react-dom@18.3.7(@types/react@18.3.24)':
@@ -5489,9 +5078,6 @@
       - typescript
       - zod
 
-<<<<<<< HEAD
-  abitype@1.1.0(typescript@5.9.2)(zod@3.25.67):
-=======
   '@worldcoin/minikit-react@1.9.7(@types/react@18.3.24)(react@18.3.1)(typescript@5.9.2)(viem@2.37.8(typescript@5.9.2))':
     dependencies:
       '@worldcoin/minikit-js': 1.9.6(@types/react@18.3.24)(react@18.3.1)(typescript@5.9.2)(viem@2.37.8(typescript@5.9.2))
@@ -5506,7 +5092,6 @@
       - zod
 
   abitype@1.1.0(typescript@5.9.2):
->>>>>>> 0ace688a
     optionalDependencies:
       typescript: 5.9.2
       zod: 3.25.67
@@ -5725,33 +5310,8 @@
     optionalDependencies:
       fsevents: 2.3.3
 
-<<<<<<< HEAD
-  chownr@3.0.0: {}
-
-  class-variance-authority@0.7.1:
-    dependencies:
-      clsx: 2.1.1
-
   client-only@0.0.1: {}
 
-  clsx@2.1.1: {}
-
-  cmdk@1.0.4(@types/react-dom@19.1.9(@types/react@19.1.14))(@types/react@19.1.14)(react-dom@19.1.1(react@19.1.1))(react@19.1.1):
-    dependencies:
-      '@radix-ui/react-dialog': 1.1.4(@types/react-dom@19.1.9(@types/react@19.1.14))(@types/react@19.1.14)(react-dom@19.1.1(react@19.1.1))(react@19.1.1)
-      '@radix-ui/react-id': 1.1.1(@types/react@19.1.14)(react@19.1.1)
-      '@radix-ui/react-primitive': 2.1.3(@types/react-dom@19.1.9(@types/react@19.1.14))(@types/react@19.1.14)(react-dom@19.1.1(react@19.1.1))(react@19.1.1)
-      react: 19.1.1
-      react-dom: 19.1.1(react@19.1.1)
-      use-sync-external-store: 1.5.0(react@19.1.1)
-    transitivePeerDependencies:
-      - '@types/react'
-      - '@types/react-dom'
-
-=======
-  client-only@0.0.1: {}
-
->>>>>>> 0ace688a
   color-convert@2.0.1:
     dependencies:
       color-name: 1.1.4
@@ -6075,8 +5635,7 @@
     transitivePeerDependencies:
       - supports-color
 
-<<<<<<< HEAD
-  eslint-import-resolver-typescript@3.10.1(eslint-plugin-import@2.32.0)(eslint@8.57.1):
+  eslint-import-resolver-typescript@3.10.1(eslint-plugin-import@2.32.0(@typescript-eslint/parser@8.44.1(eslint@8.57.1)(typescript@5.9.2))(eslint@8.57.1))(eslint@8.57.1):
     dependencies:
       '@nolyfill/is-core-module': 1.0.39
       debug: 4.4.3
@@ -6087,29 +5646,7 @@
       tinyglobby: 0.2.15
       unrs-resolver: 1.11.1
     optionalDependencies:
-      eslint-plugin-import: 2.32.0(@typescript-eslint/parser@8.44.1(eslint@8.57.1)(typescript@5.9.2))(eslint-import-resolver-typescript@3.10.1)(eslint@8.57.1)
-    transitivePeerDependencies:
-      - supports-color
-
-  eslint-import-resolver-typescript@3.10.1(eslint-plugin-import@2.32.0)(eslint@9.36.0(jiti@2.6.0)):
-=======
-  eslint-import-resolver-typescript@3.10.1(eslint-plugin-import@2.32.0(@typescript-eslint/parser@8.44.1(eslint@8.57.1)(typescript@5.9.2))(eslint@8.57.1))(eslint@8.57.1):
->>>>>>> 0ace688a
-    dependencies:
-      '@nolyfill/is-core-module': 1.0.39
-      debug: 4.4.3
-      eslint: 9.36.0(jiti@2.6.0)
-      get-tsconfig: 4.10.1
-      is-bun-module: 2.0.0
-      stable-hash: 0.0.5
-      tinyglobby: 0.2.15
-      unrs-resolver: 1.11.1
-    optionalDependencies:
-<<<<<<< HEAD
-      eslint-plugin-import: 2.32.0(@typescript-eslint/parser@8.44.1(eslint@9.36.0(jiti@2.6.0))(typescript@5.9.2))(eslint-import-resolver-typescript@3.10.1)(eslint@9.36.0(jiti@2.6.0))
-=======
       eslint-plugin-import: 2.32.0(@typescript-eslint/parser@8.44.1(eslint@8.57.1)(typescript@5.9.2))(eslint-import-resolver-typescript@3.10.1(eslint-plugin-import@2.32.0(@typescript-eslint/parser@8.44.1(eslint@8.57.1)(typescript@5.9.2))(eslint@8.57.1))(eslint@8.57.1))(eslint@8.57.1)
->>>>>>> 0ace688a
     transitivePeerDependencies:
       - supports-color
 
@@ -6124,22 +5661,7 @@
     transitivePeerDependencies:
       - supports-color
 
-<<<<<<< HEAD
-  eslint-module-utils@2.12.1(@typescript-eslint/parser@8.44.1(eslint@9.36.0(jiti@2.6.0))(typescript@5.9.2))(eslint-import-resolver-node@0.3.9)(eslint-import-resolver-typescript@3.10.1)(eslint@9.36.0(jiti@2.6.0)):
-    dependencies:
-      debug: 3.2.7
-    optionalDependencies:
-      '@typescript-eslint/parser': 8.44.1(eslint@9.36.0(jiti@2.6.0))(typescript@5.9.2)
-      eslint: 9.36.0(jiti@2.6.0)
-      eslint-import-resolver-node: 0.3.9
-      eslint-import-resolver-typescript: 3.10.1(eslint-plugin-import@2.32.0)(eslint@9.36.0(jiti@2.6.0))
-    transitivePeerDependencies:
-      - supports-color
-
-  eslint-plugin-import@2.32.0(@typescript-eslint/parser@8.44.1(eslint@8.57.1)(typescript@5.9.2))(eslint-import-resolver-typescript@3.10.1)(eslint@8.57.1):
-=======
   eslint-plugin-import@2.32.0(@typescript-eslint/parser@8.44.1(eslint@8.57.1)(typescript@5.9.2))(eslint-import-resolver-typescript@3.10.1(eslint-plugin-import@2.32.0(@typescript-eslint/parser@8.44.1(eslint@8.57.1)(typescript@5.9.2))(eslint@8.57.1))(eslint@8.57.1))(eslint@8.57.1):
->>>>>>> 0ace688a
     dependencies:
       '@rtsao/scc': 1.1.0
       array-includes: 3.1.9
@@ -7106,11 +6628,7 @@
       '@noble/hashes': 1.8.0
       '@scure/bip32': 1.7.0
       '@scure/bip39': 1.6.0
-<<<<<<< HEAD
-      abitype: 1.1.1(typescript@5.9.2)(zod@3.25.67)
-=======
       abitype: 1.1.1(typescript@5.9.2)
->>>>>>> 0ace688a
       eventemitter3: 5.0.1
     optionalDependencies:
       typescript: 5.9.2
@@ -7604,15 +7122,6 @@
 
   supports-preserve-symlinks-flag@1.0.0: {}
 
-<<<<<<< HEAD
-  tailwind-merge@2.6.0: {}
-
-  tailwindcss-animate@1.0.7(tailwindcss@4.1.13):
-    dependencies:
-      tailwindcss: 4.1.13
-
-=======
->>>>>>> 0ace688a
   tailwindcss@3.4.17:
     dependencies:
       '@alloc/quick-lru': 5.2.0
@@ -7688,9 +7197,6 @@
 
   tslib@2.8.1: {}
 
-<<<<<<< HEAD
-  tw-animate-css@1.3.3: {}
-=======
   turbo-darwin-64@2.5.8:
     optional: true
 
@@ -7717,7 +7223,6 @@
       turbo-linux-arm64: 2.5.8
       turbo-windows-64: 2.5.8
       turbo-windows-arm64: 2.5.8
->>>>>>> 0ace688a
 
   type-check@0.4.0:
     dependencies:
